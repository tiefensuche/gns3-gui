# -*- coding: utf-8 -*-

# Form implementation generated from reading ui file 'server_preferences_page.ui'
#
<<<<<<< HEAD
# Created: Wed Jun 10 16:49:43 2015
#      by: PyQt5 UI code generator 5.2.1
#
# WARNING! All changes made in this file will be lost!

import gns3.qt
from gns3.qt import QtCore, QtGui, QtWidgets
=======
# Created: Wed Jun 10 22:51:39 2015
#      by: PyQt4 UI code generator 4.11.3
#
# WARNING! All changes made in this file will be lost!

from PyQt4 import QtCore, QtGui

try:
    _fromUtf8 = QtCore.QString.fromUtf8
except AttributeError:
    def _fromUtf8(s):
        return s

try:
    _encoding = QtGui.QApplication.UnicodeUTF8

    def _translate(context, text, disambig):
        return QtGui.QApplication.translate(context, text, disambig, _encoding)
except AttributeError:
    def _translate(context, text, disambig):
        return QtGui.QApplication.translate(context, text, disambig)
>>>>>>> c3cadf0d


class Ui_ServerPreferencesPageWidget(object):

    def setupUi(self, ServerPreferencesPageWidget):
<<<<<<< HEAD
        ServerPreferencesPageWidget.setObjectName("ServerPreferencesPageWidget")
        ServerPreferencesPageWidget.resize(508, 595)
        ServerPreferencesPageWidget.setMinimumSize(QtCore.QSize(0, 0))
        self.verticalLayout_2 = QtWidgets.QVBoxLayout(ServerPreferencesPageWidget)
        self.verticalLayout_2.setObjectName("verticalLayout_2")
        self.uiTabWidget = QtWidgets.QTabWidget(ServerPreferencesPageWidget)
        self.uiTabWidget.setObjectName("uiTabWidget")
        self.uiLocalTabWidget = QtWidgets.QWidget()
        self.uiLocalTabWidget.setObjectName("uiLocalTabWidget")
        self.verticalLayout = QtWidgets.QVBoxLayout(self.uiLocalTabWidget)
        self.verticalLayout.setObjectName("verticalLayout")
        self.uiLocalServerAutoStartCheckBox = QtWidgets.QCheckBox(self.uiLocalTabWidget)
        sizePolicy = QtWidgets.QSizePolicy(QtWidgets.QSizePolicy.Minimum, QtWidgets.QSizePolicy.Fixed)
=======
        ServerPreferencesPageWidget.setObjectName(_fromUtf8("ServerPreferencesPageWidget"))
        ServerPreferencesPageWidget.resize(497, 579)
        self.vboxlayout = QtGui.QVBoxLayout(ServerPreferencesPageWidget)
        self.vboxlayout.setObjectName(_fromUtf8("vboxlayout"))
        self.uiTabWidget = QtGui.QTabWidget(ServerPreferencesPageWidget)
        self.uiTabWidget.setObjectName(_fromUtf8("uiTabWidget"))
        self.uiLocalTabWidget = QtGui.QWidget()
        self.uiLocalTabWidget.setObjectName(_fromUtf8("uiLocalTabWidget"))
        self.verticalLayout_2 = QtGui.QVBoxLayout(self.uiLocalTabWidget)
        self.verticalLayout_2.setObjectName(_fromUtf8("verticalLayout_2"))
        self.uiLocalServerAutoStartCheckBox = QtGui.QCheckBox(self.uiLocalTabWidget)
        sizePolicy = QtGui.QSizePolicy(QtGui.QSizePolicy.Minimum, QtGui.QSizePolicy.Fixed)
>>>>>>> c3cadf0d
        sizePolicy.setHorizontalStretch(0)
        sizePolicy.setVerticalStretch(0)
        sizePolicy.setHeightForWidth(self.uiLocalServerAutoStartCheckBox.sizePolicy().hasHeightForWidth())
        self.uiLocalServerAutoStartCheckBox.setSizePolicy(sizePolicy)
        self.uiLocalServerAutoStartCheckBox.setMinimumSize(QtCore.QSize(0, 0))
        self.uiLocalServerAutoStartCheckBox.setChecked(True)
        self.uiLocalServerAutoStartCheckBox.setObjectName("uiLocalServerAutoStartCheckBox")
        self.verticalLayout.addWidget(self.uiLocalServerAutoStartCheckBox)
        self.uiGeneralSettingsGroupBox = QtWidgets.QGroupBox(self.uiLocalTabWidget)
        sizePolicy = QtWidgets.QSizePolicy(QtWidgets.QSizePolicy.Expanding, QtWidgets.QSizePolicy.Expanding)
        sizePolicy.setHorizontalStretch(0)
        sizePolicy.setVerticalStretch(0)
        sizePolicy.setHeightForWidth(self.uiGeneralSettingsGroupBox.sizePolicy().hasHeightForWidth())
        self.uiGeneralSettingsGroupBox.setSizePolicy(sizePolicy)
<<<<<<< HEAD
        self.uiGeneralSettingsGroupBox.setObjectName("uiGeneralSettingsGroupBox")
        self.gridLayout = QtWidgets.QGridLayout(self.uiGeneralSettingsGroupBox)
        self.gridLayout.setObjectName("gridLayout")
        self.uiLocalServerPathLabel = QtWidgets.QLabel(self.uiGeneralSettingsGroupBox)
        self.uiLocalServerPathLabel.setObjectName("uiLocalServerPathLabel")
        self.gridLayout.addWidget(self.uiLocalServerPathLabel, 1, 0, 1, 1)
        self.horizontalLayout = QtWidgets.QHBoxLayout()
        self.horizontalLayout.setObjectName("horizontalLayout")
        self.uiLocalServerPathLineEdit = QtWidgets.QLineEdit(self.uiGeneralSettingsGroupBox)
        self.uiLocalServerPathLineEdit.setObjectName("uiLocalServerPathLineEdit")
=======
        self.uiGeneralSettingsGroupBox.setObjectName(_fromUtf8("uiGeneralSettingsGroupBox"))
        self.gridLayout_3 = QtGui.QGridLayout(self.uiGeneralSettingsGroupBox)
        self.gridLayout_3.setObjectName(_fromUtf8("gridLayout_3"))
        self.horizontalLayout = QtGui.QHBoxLayout()
        self.horizontalLayout.setObjectName(_fromUtf8("horizontalLayout"))
        self.uiLocalServerPathLineEdit = QtGui.QLineEdit(self.uiGeneralSettingsGroupBox)
        self.uiLocalServerPathLineEdit.setObjectName(_fromUtf8("uiLocalServerPathLineEdit"))
>>>>>>> c3cadf0d
        self.horizontalLayout.addWidget(self.uiLocalServerPathLineEdit)
        self.uiLocalServerToolButton = QtWidgets.QToolButton(self.uiGeneralSettingsGroupBox)
        self.uiLocalServerToolButton.setToolButtonStyle(QtCore.Qt.ToolButtonTextOnly)
        self.uiLocalServerToolButton.setObjectName("uiLocalServerToolButton")
        self.horizontalLayout.addWidget(self.uiLocalServerToolButton)
        self.gridLayout.addLayout(self.horizontalLayout, 2, 0, 1, 1)
        self.uiUbridgePathLabel = QtWidgets.QLabel(self.uiGeneralSettingsGroupBox)
        self.uiUbridgePathLabel.setObjectName("uiUbridgePathLabel")
        self.gridLayout.addWidget(self.uiUbridgePathLabel, 3, 0, 1, 1)
        self.horizontalLayout_5 = QtWidgets.QHBoxLayout()
        self.horizontalLayout_5.setObjectName("horizontalLayout_5")
        self.uiUbridgePathLineEdit = QtWidgets.QLineEdit(self.uiGeneralSettingsGroupBox)
        self.uiUbridgePathLineEdit.setObjectName("uiUbridgePathLineEdit")
        self.horizontalLayout_5.addWidget(self.uiUbridgePathLineEdit)
        self.uiUbridgeToolButton = QtWidgets.QToolButton(self.uiGeneralSettingsGroupBox)
        self.uiUbridgeToolButton.setToolButtonStyle(QtCore.Qt.ToolButtonTextOnly)
        self.uiUbridgeToolButton.setObjectName("uiUbridgeToolButton")
        self.horizontalLayout_5.addWidget(self.uiUbridgeToolButton)
        self.gridLayout.addLayout(self.horizontalLayout_5, 4, 0, 1, 1)
        self.uiLocalServerHostLabel = QtWidgets.QLabel(self.uiGeneralSettingsGroupBox)
        self.uiLocalServerHostLabel.setObjectName("uiLocalServerHostLabel")
        self.gridLayout.addWidget(self.uiLocalServerHostLabel, 5, 0, 1, 1)
        self.uiLocalServerHostComboBox = QtWidgets.QComboBox(self.uiGeneralSettingsGroupBox)
        self.uiLocalServerHostComboBox.setObjectName("uiLocalServerHostComboBox")
        self.gridLayout.addWidget(self.uiLocalServerHostComboBox, 6, 0, 1, 1)
        self.uiLocalServerPortLabel = QtWidgets.QLabel(self.uiGeneralSettingsGroupBox)
        self.uiLocalServerPortLabel.setObjectName("uiLocalServerPortLabel")
        self.gridLayout.addWidget(self.uiLocalServerPortLabel, 7, 0, 1, 1)
        self.uiLocalServerPortSpinBox = QtWidgets.QSpinBox(self.uiGeneralSettingsGroupBox)
        self.uiLocalServerPortSpinBox.setSuffix(" TCP")
        self.uiLocalServerPortSpinBox.setMaximum(65535)
        self.uiLocalServerPortSpinBox.setProperty("value", 8000)
<<<<<<< HEAD
        self.uiLocalServerPortSpinBox.setObjectName("uiLocalServerPortSpinBox")
        self.gridLayout.addWidget(self.uiLocalServerPortSpinBox, 8, 0, 1, 1)
        self.uiConsoleConnectionsToAnyIPCheckBox = QtWidgets.QCheckBox(self.uiGeneralSettingsGroupBox)
        self.uiConsoleConnectionsToAnyIPCheckBox.setObjectName("uiConsoleConnectionsToAnyIPCheckBox")
        self.gridLayout.addWidget(self.uiConsoleConnectionsToAnyIPCheckBox, 9, 0, 1, 1)
        self.verticalLayout.addWidget(self.uiGeneralSettingsGroupBox)
        self.uiConsolePortRangeGroupBox = QtWidgets.QGroupBox(self.uiLocalTabWidget)
        self.uiConsolePortRangeGroupBox.setObjectName("uiConsolePortRangeGroupBox")
        self.horizontalLayout_7 = QtWidgets.QHBoxLayout(self.uiConsolePortRangeGroupBox)
        self.horizontalLayout_7.setObjectName("horizontalLayout_7")
        self.uiConsoleStartPortSpinBox = QtWidgets.QSpinBox(self.uiConsolePortRangeGroupBox)
        self.uiConsoleStartPortSpinBox.setSuffix(" TCP")
=======
        self.uiLocalServerPortSpinBox.setObjectName(_fromUtf8("uiLocalServerPortSpinBox"))
        self.gridLayout_3.addWidget(self.uiLocalServerPortSpinBox, 5, 0, 1, 1)
        self.uiConsoleConnectionsToAnyIPCheckBox = QtGui.QCheckBox(self.uiGeneralSettingsGroupBox)
        self.uiConsoleConnectionsToAnyIPCheckBox.setObjectName(_fromUtf8("uiConsoleConnectionsToAnyIPCheckBox"))
        self.gridLayout_3.addWidget(self.uiConsoleConnectionsToAnyIPCheckBox, 7, 0, 1, 1)
        self.uiLocalServerPathLabel = QtGui.QLabel(self.uiGeneralSettingsGroupBox)
        self.uiLocalServerPathLabel.setObjectName(_fromUtf8("uiLocalServerPathLabel"))
        self.gridLayout_3.addWidget(self.uiLocalServerPathLabel, 0, 0, 1, 1)
        self.uiLocalServerAuthCheckBox = QtGui.QCheckBox(self.uiGeneralSettingsGroupBox)
        self.uiLocalServerAuthCheckBox.setObjectName(_fromUtf8("uiLocalServerAuthCheckBox"))
        self.gridLayout_3.addWidget(self.uiLocalServerAuthCheckBox, 8, 0, 1, 1)
        self.verticalLayout_2.addWidget(self.uiGeneralSettingsGroupBox)
        self.uiConsolePortRangeGroupBox = QtGui.QGroupBox(self.uiLocalTabWidget)
        self.uiConsolePortRangeGroupBox.setObjectName(_fromUtf8("uiConsolePortRangeGroupBox"))
        self.horizontalLayout_7 = QtGui.QHBoxLayout(self.uiConsolePortRangeGroupBox)
        self.horizontalLayout_7.setObjectName(_fromUtf8("horizontalLayout_7"))
        self.uiConsoleStartPortSpinBox = QtGui.QSpinBox(self.uiConsolePortRangeGroupBox)
        self.uiConsoleStartPortSpinBox.setSuffix(_fromUtf8(" TCP"))
>>>>>>> c3cadf0d
        self.uiConsoleStartPortSpinBox.setMaximum(65535)
        self.uiConsoleStartPortSpinBox.setProperty("value", 2000)
        self.uiConsoleStartPortSpinBox.setObjectName("uiConsoleStartPortSpinBox")
        self.horizontalLayout_7.addWidget(self.uiConsoleStartPortSpinBox)
        self.uiConsolePortRangeLabel = QtWidgets.QLabel(self.uiConsolePortRangeGroupBox)
        self.uiConsolePortRangeLabel.setObjectName("uiConsolePortRangeLabel")
        self.horizontalLayout_7.addWidget(self.uiConsolePortRangeLabel)
        self.uiConsoleEndPortSpinBox = QtWidgets.QSpinBox(self.uiConsolePortRangeGroupBox)
        self.uiConsoleEndPortSpinBox.setSuffix(" TCP")
        self.uiConsoleEndPortSpinBox.setMaximum(65535)
        self.uiConsoleEndPortSpinBox.setProperty("value", 5000)
        self.uiConsoleEndPortSpinBox.setObjectName("uiConsoleEndPortSpinBox")
        self.horizontalLayout_7.addWidget(self.uiConsoleEndPortSpinBox)
        spacerItem = QtWidgets.QSpacerItem(363, 22, QtWidgets.QSizePolicy.Expanding, QtWidgets.QSizePolicy.Minimum)
        self.horizontalLayout_7.addItem(spacerItem)
        self.verticalLayout.addWidget(self.uiConsolePortRangeGroupBox)
        self.uiUDPPortRangeGroupBox = QtWidgets.QGroupBox(self.uiLocalTabWidget)
        self.uiUDPPortRangeGroupBox.setObjectName("uiUDPPortRangeGroupBox")
        self.horizontalLayout_8 = QtWidgets.QHBoxLayout(self.uiUDPPortRangeGroupBox)
        self.horizontalLayout_8.setObjectName("horizontalLayout_8")
        self.uiUDPStartPortSpinBox = QtWidgets.QSpinBox(self.uiUDPPortRangeGroupBox)
        self.uiUDPStartPortSpinBox.setSuffix(" UDP")
        self.uiUDPStartPortSpinBox.setMaximum(65535)
        self.uiUDPStartPortSpinBox.setProperty("value", 10000)
        self.uiUDPStartPortSpinBox.setObjectName("uiUDPStartPortSpinBox")
        self.horizontalLayout_8.addWidget(self.uiUDPStartPortSpinBox)
        self.uiUDPPortRangeLabel = QtWidgets.QLabel(self.uiUDPPortRangeGroupBox)
        self.uiUDPPortRangeLabel.setObjectName("uiUDPPortRangeLabel")
        self.horizontalLayout_8.addWidget(self.uiUDPPortRangeLabel)
        self.uiUDPEndPortSpinBox = QtWidgets.QSpinBox(self.uiUDPPortRangeGroupBox)
        self.uiUDPEndPortSpinBox.setSuffix(" UDP")
        self.uiUDPEndPortSpinBox.setMaximum(65535)
        self.uiUDPEndPortSpinBox.setProperty("value", 20000)
        self.uiUDPEndPortSpinBox.setObjectName("uiUDPEndPortSpinBox")
        self.horizontalLayout_8.addWidget(self.uiUDPEndPortSpinBox)
        spacerItem1 = QtWidgets.QSpacerItem(363, 22, QtWidgets.QSizePolicy.Expanding, QtWidgets.QSizePolicy.Minimum)
        self.horizontalLayout_8.addItem(spacerItem1)
        self.verticalLayout.addWidget(self.uiUDPPortRangeGroupBox)
        spacerItem2 = QtWidgets.QSpacerItem(20, 40, QtWidgets.QSizePolicy.Minimum, QtWidgets.QSizePolicy.Expanding)
        self.verticalLayout.addItem(spacerItem2)
        self.uiTabWidget.addTab(self.uiLocalTabWidget, "")
        self.tab = QtWidgets.QWidget()
        self.tab.setObjectName("tab")
        self.gridLayout_3 = QtWidgets.QGridLayout(self.tab)
        self.gridLayout_3.setObjectName("gridLayout_3")
        self.uiEnableVMCheckBox = QtWidgets.QCheckBox(self.tab)
        sizePolicy = QtWidgets.QSizePolicy(QtWidgets.QSizePolicy.Minimum, QtWidgets.QSizePolicy.Fixed)
        sizePolicy.setHorizontalStretch(0)
        sizePolicy.setVerticalStretch(0)
        sizePolicy.setHeightForWidth(self.uiEnableVMCheckBox.sizePolicy().hasHeightForWidth())
        self.uiEnableVMCheckBox.setSizePolicy(sizePolicy)
        self.uiEnableVMCheckBox.setMinimumSize(QtCore.QSize(0, 0))
        self.uiEnableVMCheckBox.setChecked(True)
        self.uiEnableVMCheckBox.setObjectName("uiEnableVMCheckBox")
        self.gridLayout_3.addWidget(self.uiEnableVMCheckBox, 0, 0, 1, 1)
        self.uiGNS3VMSettingsGroupBox = QtWidgets.QGroupBox(self.tab)
        self.uiGNS3VMSettingsGroupBox.setObjectName("uiGNS3VMSettingsGroupBox")
        self.gridLayout_2 = QtWidgets.QGridLayout(self.uiGNS3VMSettingsGroupBox)
        self.gridLayout_2.setObjectName("gridLayout_2")
        self.uiVMNameLabel = QtWidgets.QLabel(self.uiGNS3VMSettingsGroupBox)
        self.uiVMNameLabel.setObjectName("uiVMNameLabel")
        self.gridLayout_2.addWidget(self.uiVMNameLabel, 2, 0, 1, 1)
        self.uiVMListComboBox = QtWidgets.QComboBox(self.uiGNS3VMSettingsGroupBox)
        sizePolicy = QtWidgets.QSizePolicy(QtWidgets.QSizePolicy.Expanding, QtWidgets.QSizePolicy.Fixed)
        sizePolicy.setHorizontalStretch(0)
        sizePolicy.setVerticalStretch(0)
        sizePolicy.setHeightForWidth(self.uiVMListComboBox.sizePolicy().hasHeightForWidth())
        self.uiVMListComboBox.setSizePolicy(sizePolicy)
        self.uiVMListComboBox.setObjectName("uiVMListComboBox")
        self.gridLayout_2.addWidget(self.uiVMListComboBox, 3, 0, 1, 1)
        self.horizontalLayout_4 = QtWidgets.QHBoxLayout()
        self.horizontalLayout_4.setObjectName("horizontalLayout_4")
        self.uiVmwareRadioButton = QtWidgets.QRadioButton(self.uiGNS3VMSettingsGroupBox)
        self.uiVmwareRadioButton.setChecked(True)
        self.uiVmwareRadioButton.setObjectName("uiVmwareRadioButton")
        self.horizontalLayout_4.addWidget(self.uiVmwareRadioButton)
        self.uiVirtualBoxRadioButton = QtWidgets.QRadioButton(self.uiGNS3VMSettingsGroupBox)
        self.uiVirtualBoxRadioButton.setObjectName("uiVirtualBoxRadioButton")
        self.horizontalLayout_4.addWidget(self.uiVirtualBoxRadioButton)
        spacerItem3 = QtWidgets.QSpacerItem(40, 20, QtWidgets.QSizePolicy.Expanding, QtWidgets.QSizePolicy.Minimum)
        self.horizontalLayout_4.addItem(spacerItem3)
        self.gridLayout_2.addLayout(self.horizontalLayout_4, 1, 0, 1, 2)
        self.uiVirtualizationSoftwarLabel = QtWidgets.QLabel(self.uiGNS3VMSettingsGroupBox)
        self.uiVirtualizationSoftwarLabel.setObjectName("uiVirtualizationSoftwarLabel")
        self.gridLayout_2.addWidget(self.uiVirtualizationSoftwarLabel, 0, 0, 1, 1)
        self.uiRefreshPushButton = QtWidgets.QPushButton(self.uiGNS3VMSettingsGroupBox)
        self.uiRefreshPushButton.setObjectName("uiRefreshPushButton")
        self.gridLayout_2.addWidget(self.uiRefreshPushButton, 3, 1, 1, 1)
        self.gridLayout_3.addWidget(self.uiGNS3VMSettingsGroupBox, 1, 0, 1, 1)
        spacerItem4 = QtWidgets.QSpacerItem(20, 320, QtWidgets.QSizePolicy.Minimum, QtWidgets.QSizePolicy.Expanding)
        self.gridLayout_3.addItem(spacerItem4, 2, 0, 1, 1)
        self.uiTabWidget.addTab(self.tab, "")
        self.uiRemoteTabWidget = QtWidgets.QWidget()
        self.uiRemoteTabWidget.setObjectName("uiRemoteTabWidget")
        self.verticalLayout_3 = QtWidgets.QVBoxLayout(self.uiRemoteTabWidget)
        self.verticalLayout_3.setObjectName("verticalLayout_3")
        self.uiRemoteServersTreeWidget = QtWidgets.QTreeWidget(self.uiRemoteTabWidget)
        self.uiRemoteServersTreeWidget.setColumnCount(4)
        self.uiRemoteServersTreeWidget.setObjectName("uiRemoteServersTreeWidget")
        self.uiRemoteServersTreeWidget.headerItem().setText(0, "Protocol")
        self.uiRemoteServersTreeWidget.headerItem().setText(1, "Host")
        self.uiRemoteServersTreeWidget.headerItem().setText(2, "Port")
        self.verticalLayout_3.addWidget(self.uiRemoteServersTreeWidget)
        self.formLayout = QtWidgets.QFormLayout()
        self.formLayout.setFieldGrowthPolicy(QtWidgets.QFormLayout.ExpandingFieldsGrow)
        self.formLayout.setObjectName("formLayout")
        self.uiRemoteServerProtocolLabel = QtWidgets.QLabel(self.uiRemoteTabWidget)
        self.uiRemoteServerProtocolLabel.setObjectName("uiRemoteServerProtocolLabel")
        self.formLayout.setWidget(0, QtWidgets.QFormLayout.LabelRole, self.uiRemoteServerProtocolLabel)
        self.uiRemoteServerProtocolComboBox = QtWidgets.QComboBox(self.uiRemoteTabWidget)
        sizePolicy = QtWidgets.QSizePolicy(QtWidgets.QSizePolicy.Expanding, QtWidgets.QSizePolicy.Fixed)
        sizePolicy.setHorizontalStretch(0)
        sizePolicy.setVerticalStretch(0)
        sizePolicy.setHeightForWidth(self.uiRemoteServerProtocolComboBox.sizePolicy().hasHeightForWidth())
        self.uiRemoteServerProtocolComboBox.setSizePolicy(sizePolicy)
        self.uiRemoteServerProtocolComboBox.setObjectName("uiRemoteServerProtocolComboBox")
        self.uiRemoteServerProtocolComboBox.addItem("")
        self.uiRemoteServerProtocolComboBox.addItem("")
        self.formLayout.setWidget(0, QtWidgets.QFormLayout.FieldRole, self.uiRemoteServerProtocolComboBox)
        self.uiRemoteServerHostLabel = QtWidgets.QLabel(self.uiRemoteTabWidget)
        self.uiRemoteServerHostLabel.setObjectName("uiRemoteServerHostLabel")
        self.formLayout.setWidget(1, QtWidgets.QFormLayout.LabelRole, self.uiRemoteServerHostLabel)
        self.uiRemoteServerPortLineEdit = QtWidgets.QLineEdit(self.uiRemoteTabWidget)
        self.uiRemoteServerPortLineEdit.setObjectName("uiRemoteServerPortLineEdit")
        self.formLayout.setWidget(1, QtWidgets.QFormLayout.FieldRole, self.uiRemoteServerPortLineEdit)
        self.uiRemoteServerPortLabel = QtWidgets.QLabel(self.uiRemoteTabWidget)
        self.uiRemoteServerPortLabel.setObjectName("uiRemoteServerPortLabel")
        self.formLayout.setWidget(2, QtWidgets.QFormLayout.LabelRole, self.uiRemoteServerPortLabel)
        self.uiRemoteServerPortSpinBox = QtWidgets.QSpinBox(self.uiRemoteTabWidget)
        sizePolicy = QtWidgets.QSizePolicy(QtWidgets.QSizePolicy.Expanding, QtWidgets.QSizePolicy.Fixed)
        sizePolicy.setHorizontalStretch(0)
        sizePolicy.setVerticalStretch(0)
        sizePolicy.setHeightForWidth(self.uiRemoteServerPortSpinBox.sizePolicy().hasHeightForWidth())
        self.uiRemoteServerPortSpinBox.setSizePolicy(sizePolicy)
        self.uiRemoteServerPortSpinBox.setSuffix(" TCP")
        self.uiRemoteServerPortSpinBox.setMaximum(65535)
        self.uiRemoteServerPortSpinBox.setProperty("value", 8000)
        self.uiRemoteServerPortSpinBox.setObjectName("uiRemoteServerPortSpinBox")
        self.formLayout.setWidget(2, QtWidgets.QFormLayout.FieldRole, self.uiRemoteServerPortSpinBox)
        self.uiRemoteServerSSHPortSpinBox = QtWidgets.QSpinBox(self.uiRemoteTabWidget)
        sizePolicy = QtWidgets.QSizePolicy(QtWidgets.QSizePolicy.Expanding, QtWidgets.QSizePolicy.Fixed)
        sizePolicy.setHorizontalStretch(0)
        sizePolicy.setVerticalStretch(0)
        sizePolicy.setHeightForWidth(self.uiRemoteServerSSHPortSpinBox.sizePolicy().hasHeightForWidth())
        self.uiRemoteServerSSHPortSpinBox.setSizePolicy(sizePolicy)
        self.uiRemoteServerSSHPortSpinBox.setMaximum(65535)
        self.uiRemoteServerSSHPortSpinBox.setProperty("value", 22)
        self.uiRemoteServerSSHPortSpinBox.setObjectName("uiRemoteServerSSHPortSpinBox")
        self.formLayout.setWidget(4, QtWidgets.QFormLayout.FieldRole, self.uiRemoteServerSSHPortSpinBox)
        self.uiRemoteServerSSHPortLabel = QtWidgets.QLabel(self.uiRemoteTabWidget)
        self.uiRemoteServerSSHPortLabel.setObjectName("uiRemoteServerSSHPortLabel")
        self.formLayout.setWidget(4, QtWidgets.QFormLayout.LabelRole, self.uiRemoteServerSSHPortLabel)
        self.uiRemoteServerUserLabel = QtWidgets.QLabel(self.uiRemoteTabWidget)
        self.uiRemoteServerUserLabel.setObjectName("uiRemoteServerUserLabel")
        self.formLayout.setWidget(3, QtWidgets.QFormLayout.LabelRole, self.uiRemoteServerUserLabel)
        self.uiRemoteServerUserLineEdit = QtWidgets.QLineEdit(self.uiRemoteTabWidget)
        sizePolicy = QtWidgets.QSizePolicy(QtWidgets.QSizePolicy.Expanding, QtWidgets.QSizePolicy.Fixed)
        sizePolicy.setHorizontalStretch(0)
        sizePolicy.setVerticalStretch(0)
        sizePolicy.setHeightForWidth(self.uiRemoteServerUserLineEdit.sizePolicy().hasHeightForWidth())
        self.uiRemoteServerUserLineEdit.setSizePolicy(sizePolicy)
        self.uiRemoteServerUserLineEdit.setObjectName("uiRemoteServerUserLineEdit")
        self.formLayout.setWidget(3, QtWidgets.QFormLayout.FieldRole, self.uiRemoteServerUserLineEdit)
        self.uiRemoteServerSSHKeyLabel = QtWidgets.QLabel(self.uiRemoteTabWidget)
        self.uiRemoteServerSSHKeyLabel.setObjectName("uiRemoteServerSSHKeyLabel")
        self.formLayout.setWidget(5, QtWidgets.QFormLayout.LabelRole, self.uiRemoteServerSSHKeyLabel)
        self.uiRemoteServerSSHKeyHorizontalLayout = QtWidgets.QHBoxLayout()
        self.uiRemoteServerSSHKeyHorizontalLayout.setObjectName("uiRemoteServerSSHKeyHorizontalLayout")
        self.uiRemoteServerSSHKeyLineEdit = QtWidgets.QLineEdit(self.uiRemoteTabWidget)
        self.uiRemoteServerSSHKeyLineEdit.setObjectName("uiRemoteServerSSHKeyLineEdit")
        self.uiRemoteServerSSHKeyHorizontalLayout.addWidget(self.uiRemoteServerSSHKeyLineEdit)
        self.uiRemoteServerSSHKeyPushButton = QtWidgets.QPushButton(self.uiRemoteTabWidget)
        self.uiRemoteServerSSHKeyPushButton.setObjectName("uiRemoteServerSSHKeyPushButton")
        self.uiRemoteServerSSHKeyHorizontalLayout.addWidget(self.uiRemoteServerSSHKeyPushButton)
        self.formLayout.setLayout(5, QtWidgets.QFormLayout.FieldRole, self.uiRemoteServerSSHKeyHorizontalLayout)
        self.verticalLayout_3.addLayout(self.formLayout)
        self.horizontalLayout_3 = QtWidgets.QHBoxLayout()
        self.horizontalLayout_3.setObjectName("horizontalLayout_3")
        self.uiAddRemoteServerPushButton = QtWidgets.QPushButton(self.uiRemoteTabWidget)
        self.uiAddRemoteServerPushButton.setObjectName("uiAddRemoteServerPushButton")
        self.horizontalLayout_3.addWidget(self.uiAddRemoteServerPushButton)
        self.uiDeleteRemoteServerPushButton = QtWidgets.QPushButton(self.uiRemoteTabWidget)
        self.uiDeleteRemoteServerPushButton.setEnabled(False)
        self.uiDeleteRemoteServerPushButton.setObjectName("uiDeleteRemoteServerPushButton")
        self.horizontalLayout_3.addWidget(self.uiDeleteRemoteServerPushButton)
        spacerItem5 = QtWidgets.QSpacerItem(206, 20, QtWidgets.QSizePolicy.Expanding, QtWidgets.QSizePolicy.Minimum)
        self.horizontalLayout_3.addItem(spacerItem5)
        self.verticalLayout_3.addLayout(self.horizontalLayout_3)
        spacerItem6 = QtWidgets.QSpacerItem(390, 12, QtWidgets.QSizePolicy.Minimum, QtWidgets.QSizePolicy.Expanding)
        self.verticalLayout_3.addItem(spacerItem6)
        self.uiTabWidget.addTab(self.uiRemoteTabWidget, "")
        self.verticalLayout_2.addWidget(self.uiTabWidget)
        self.horizontalLayout_2 = QtWidgets.QHBoxLayout()
        self.horizontalLayout_2.setObjectName("horizontalLayout_2")
        spacerItem7 = QtWidgets.QSpacerItem(164, 20, QtWidgets.QSizePolicy.Expanding, QtWidgets.QSizePolicy.Minimum)
        self.horizontalLayout_2.addItem(spacerItem7)
        self.uiRestoreDefaultsPushButton = QtWidgets.QPushButton(ServerPreferencesPageWidget)
        self.uiRestoreDefaultsPushButton.setObjectName("uiRestoreDefaultsPushButton")
        self.horizontalLayout_2.addWidget(self.uiRestoreDefaultsPushButton)
        self.verticalLayout_2.addLayout(self.horizontalLayout_2)

        self.retranslateUi(ServerPreferencesPageWidget)
        self.uiTabWidget.setCurrentIndex(0)
        QtCore.QMetaObject.connectSlotsByName(ServerPreferencesPageWidget)
<<<<<<< HEAD
        ServerPreferencesPageWidget.setTabOrder(self.uiTabWidget, self.uiLocalServerToolButton)
        ServerPreferencesPageWidget.setTabOrder(self.uiLocalServerToolButton, self.uiLocalServerHostComboBox)
        ServerPreferencesPageWidget.setTabOrder(self.uiLocalServerHostComboBox, self.uiLocalServerPortSpinBox)
        ServerPreferencesPageWidget.setTabOrder(self.uiLocalServerPortSpinBox, self.uiConsoleConnectionsToAnyIPCheckBox)
        ServerPreferencesPageWidget.setTabOrder(self.uiConsoleConnectionsToAnyIPCheckBox, self.uiConsoleStartPortSpinBox)
        ServerPreferencesPageWidget.setTabOrder(self.uiConsoleStartPortSpinBox, self.uiConsoleEndPortSpinBox)
        ServerPreferencesPageWidget.setTabOrder(self.uiConsoleEndPortSpinBox, self.uiUDPStartPortSpinBox)
        ServerPreferencesPageWidget.setTabOrder(self.uiUDPStartPortSpinBox, self.uiUDPEndPortSpinBox)
        ServerPreferencesPageWidget.setTabOrder(self.uiUDPEndPortSpinBox, self.uiLocalServerPathLineEdit)
        ServerPreferencesPageWidget.setTabOrder(self.uiLocalServerPathLineEdit, self.uiRemoteServersTreeWidget)
        ServerPreferencesPageWidget.setTabOrder(self.uiRemoteServersTreeWidget, self.uiRemoteServerProtocolComboBox)
        ServerPreferencesPageWidget.setTabOrder(self.uiRemoteServerProtocolComboBox, self.uiRemoteServerPortLineEdit)
        ServerPreferencesPageWidget.setTabOrder(self.uiRemoteServerPortLineEdit, self.uiRemoteServerPortSpinBox)
        ServerPreferencesPageWidget.setTabOrder(self.uiRemoteServerPortSpinBox, self.uiRemoteServerUserLineEdit)
        ServerPreferencesPageWidget.setTabOrder(self.uiRemoteServerUserLineEdit, self.uiRemoteServerSSHPortSpinBox)
        ServerPreferencesPageWidget.setTabOrder(self.uiRemoteServerSSHPortSpinBox, self.uiRemoteServerSSHKeyLineEdit)
        ServerPreferencesPageWidget.setTabOrder(self.uiRemoteServerSSHKeyLineEdit, self.uiRemoteServerSSHKeyPushButton)
        ServerPreferencesPageWidget.setTabOrder(self.uiRemoteServerSSHKeyPushButton, self.uiDeleteRemoteServerPushButton)
        ServerPreferencesPageWidget.setTabOrder(self.uiDeleteRemoteServerPushButton, self.uiAddRemoteServerPushButton)
        ServerPreferencesPageWidget.setTabOrder(self.uiAddRemoteServerPushButton, self.uiRestoreDefaultsPushButton)

    def retranslateUi(self, ServerPreferencesPageWidget):
        _translate = gns3.qt.translate
        ServerPreferencesPageWidget.setWindowTitle(_translate("ServerPreferencesPageWidget", "Server"))
        self.uiLocalServerAutoStartCheckBox.setText(_translate("ServerPreferencesPageWidget", "Enable local server"))
        self.uiGeneralSettingsGroupBox.setTitle(_translate("ServerPreferencesPageWidget", "General settings"))
        self.uiLocalServerPathLabel.setText(_translate("ServerPreferencesPageWidget", "Server path:"))
        self.uiLocalServerToolButton.setText(_translate("ServerPreferencesPageWidget", "&Browse..."))
        self.uiUbridgePathLabel.setText(_translate("ServerPreferencesPageWidget", "Ubridge path:"))
        self.uiUbridgeToolButton.setText(_translate("ServerPreferencesPageWidget", "&Browse..."))
        self.uiLocalServerHostLabel.setText(_translate("ServerPreferencesPageWidget", "Host binding:"))
        self.uiLocalServerPortLabel.setText(_translate("ServerPreferencesPageWidget", "Port:"))
        self.uiConsoleConnectionsToAnyIPCheckBox.setText(_translate("ServerPreferencesPageWidget", "Allow console connections to any local IP address"))
        self.uiConsolePortRangeGroupBox.setTitle(_translate("ServerPreferencesPageWidget", "Console port range"))
        self.uiConsolePortRangeLabel.setText(_translate("ServerPreferencesPageWidget", "to"))
        self.uiUDPPortRangeGroupBox.setTitle(_translate("ServerPreferencesPageWidget", "UDP tunneling port range"))
        self.uiUDPPortRangeLabel.setText(_translate("ServerPreferencesPageWidget", "to"))
        self.uiTabWidget.setTabText(self.uiTabWidget.indexOf(self.uiLocalTabWidget), _translate("ServerPreferencesPageWidget", "Local server"))
        self.uiEnableVMCheckBox.setText(_translate("ServerPreferencesPageWidget", "Enable the GNS3 VM"))
        self.uiGNS3VMSettingsGroupBox.setTitle(_translate("ServerPreferencesPageWidget", "Settings"))
        self.uiVMNameLabel.setText(_translate("ServerPreferencesPageWidget", "VM name:"))
        self.uiVmwareRadioButton.setText(_translate("ServerPreferencesPageWidget", "VMware (recommended)"))
        self.uiVirtualBoxRadioButton.setText(_translate("ServerPreferencesPageWidget", "VirtualBox"))
        self.uiVirtualizationSoftwarLabel.setText(_translate("ServerPreferencesPageWidget", "Virtulization software:"))
        self.uiRefreshPushButton.setText(_translate("ServerPreferencesPageWidget", "&Refresh"))
        self.uiTabWidget.setTabText(self.uiTabWidget.indexOf(self.tab), _translate("ServerPreferencesPageWidget", "GNS3 VM"))
        self.uiRemoteServersTreeWidget.headerItem().setText(3, _translate("ServerPreferencesPageWidget", "User"))
        self.uiRemoteServerProtocolLabel.setText(_translate("ServerPreferencesPageWidget", "Protocol:"))
        self.uiRemoteServerProtocolComboBox.setProperty("currentText", _translate("ServerPreferencesPageWidget", "HTTP"))
        self.uiRemoteServerProtocolComboBox.setItemText(0, _translate("ServerPreferencesPageWidget", "HTTP"))
        self.uiRemoteServerProtocolComboBox.setItemText(1, _translate("ServerPreferencesPageWidget", "SSH"))
        self.uiRemoteServerHostLabel.setText(_translate("ServerPreferencesPageWidget", "Host:"))
        self.uiRemoteServerPortLineEdit.setText(_translate("ServerPreferencesPageWidget", "192.168.56.101"))
        self.uiRemoteServerPortLabel.setText(_translate("ServerPreferencesPageWidget", "Port:"))
        self.uiRemoteServerSSHPortSpinBox.setSuffix(_translate("ServerPreferencesPageWidget", " TCP"))
        self.uiRemoteServerSSHPortLabel.setText(_translate("ServerPreferencesPageWidget", "SSH port:"))
        self.uiRemoteServerUserLabel.setText(_translate("ServerPreferencesPageWidget", "User:"))
        self.uiRemoteServerSSHKeyLabel.setText(_translate("ServerPreferencesPageWidget", "SSH key:"))
        self.uiRemoteServerSSHKeyPushButton.setText(_translate("ServerPreferencesPageWidget", "Browse"))
        self.uiAddRemoteServerPushButton.setText(_translate("ServerPreferencesPageWidget", "&Add"))
        self.uiDeleteRemoteServerPushButton.setText(_translate("ServerPreferencesPageWidget", "&Delete"))
        self.uiTabWidget.setTabText(self.uiTabWidget.indexOf(self.uiRemoteTabWidget), _translate("ServerPreferencesPageWidget", "Remote servers"))
        self.uiRestoreDefaultsPushButton.setText(_translate("ServerPreferencesPageWidget", "Restore defaults"))
=======
        ServerPreferencesPageWidget.setTabOrder(self.uiLocalServerPathLineEdit, self.uiLocalServerToolButton)
        ServerPreferencesPageWidget.setTabOrder(self.uiLocalServerToolButton, self.uiLocalServerPortSpinBox)
        ServerPreferencesPageWidget.setTabOrder(self.uiLocalServerPortSpinBox, self.uiRemoteServerPortSpinBox)
        ServerPreferencesPageWidget.setTabOrder(self.uiRemoteServerPortSpinBox, self.uiTabWidget)
        ServerPreferencesPageWidget.setTabOrder(self.uiTabWidget, self.uiLocalServerAutoStartCheckBox)
        ServerPreferencesPageWidget.setTabOrder(self.uiLocalServerAutoStartCheckBox, self.uiLocalServerHostComboBox)
        ServerPreferencesPageWidget.setTabOrder(self.uiLocalServerHostComboBox, self.uiConsoleConnectionsToAnyIPCheckBox)
        ServerPreferencesPageWidget.setTabOrder(self.uiConsoleConnectionsToAnyIPCheckBox, self.uiLocalServerAuthCheckBox)
        ServerPreferencesPageWidget.setTabOrder(self.uiLocalServerAuthCheckBox, self.uiConsoleStartPortSpinBox)
        ServerPreferencesPageWidget.setTabOrder(self.uiConsoleStartPortSpinBox, self.uiConsoleEndPortSpinBox)
        ServerPreferencesPageWidget.setTabOrder(self.uiConsoleEndPortSpinBox, self.uiUDPStartPortSpinBox)
        ServerPreferencesPageWidget.setTabOrder(self.uiUDPStartPortSpinBox, self.uiUDPEndPortSpinBox)
        ServerPreferencesPageWidget.setTabOrder(self.uiUDPEndPortSpinBox, self.uiRemoteServersTreeWidget)
        ServerPreferencesPageWidget.setTabOrder(self.uiRemoteServersTreeWidget, self.uiRemoteServerPortLineEdit)
        ServerPreferencesPageWidget.setTabOrder(self.uiRemoteServerPortLineEdit, self.uiAddRemoteServerPushButton)
        ServerPreferencesPageWidget.setTabOrder(self.uiAddRemoteServerPushButton, self.uiDeleteRemoteServerPushButton)
        ServerPreferencesPageWidget.setTabOrder(self.uiDeleteRemoteServerPushButton, self.uiRestoreDefaultsPushButton)

    def retranslateUi(self, ServerPreferencesPageWidget):
        ServerPreferencesPageWidget.setWindowTitle(_translate("ServerPreferencesPageWidget", "Server", None))
        self.uiLocalServerAutoStartCheckBox.setText(_translate("ServerPreferencesPageWidget", "Enable local server", None))
        self.uiGeneralSettingsGroupBox.setTitle(_translate("ServerPreferencesPageWidget", "General settings", None))
        self.uiLocalServerToolButton.setText(_translate("ServerPreferencesPageWidget", "&Browse...", None))
        self.uiLocalServerHostLabel.setText(_translate("ServerPreferencesPageWidget", "Host binding:", None))
        self.uiLocalServerPortLabel.setText(_translate("ServerPreferencesPageWidget", "Port:", None))
        self.uiConsoleConnectionsToAnyIPCheckBox.setText(_translate("ServerPreferencesPageWidget", "Allow console connections to any local IP address", None))
        self.uiLocalServerPathLabel.setText(_translate("ServerPreferencesPageWidget", "Path:", None))
        self.uiLocalServerAuthCheckBox.setText(_translate("ServerPreferencesPageWidget", "Protect server with password (recommended)", None))
        self.uiConsolePortRangeGroupBox.setTitle(_translate("ServerPreferencesPageWidget", "Console port range", None))
        self.uiConsolePortRangeLabel.setText(_translate("ServerPreferencesPageWidget", "to", None))
        self.uiUDPPortRangeGroupBox.setTitle(_translate("ServerPreferencesPageWidget", "UDP tunneling port range", None))
        self.uiUDPPortRangeLabel.setText(_translate("ServerPreferencesPageWidget", "to", None))
        self.uiTabWidget.setTabText(self.uiTabWidget.indexOf(self.uiLocalTabWidget), _translate("ServerPreferencesPageWidget", "Local server", None))
        self.uiRemoteServersTreeWidget.headerItem().setText(0, _translate("ServerPreferencesPageWidget", "Host", None))
        self.uiRemoteServersTreeWidget.headerItem().setText(1, _translate("ServerPreferencesPageWidget", "Port", None))
        self.uiRemoteServerHostLabel.setText(_translate("ServerPreferencesPageWidget", "Host:", None))
        self.uiRemoteServerPortLineEdit.setText(_translate("ServerPreferencesPageWidget", "192.168.56.101", None))
        self.uiRemoteServerPortLabel.setText(_translate("ServerPreferencesPageWidget", "Port:", None))
        self.uiAddRemoteServerPushButton.setText(_translate("ServerPreferencesPageWidget", "&Add", None))
        self.uiDeleteRemoteServerPushButton.setText(_translate("ServerPreferencesPageWidget", "&Delete", None))
        self.uiTabWidget.setTabText(self.uiTabWidget.indexOf(self.uiRemoteTabWidget), _translate("ServerPreferencesPageWidget", "Remote servers", None))
        self.uiRestoreDefaultsPushButton.setText(_translate("ServerPreferencesPageWidget", "Restore defaults", None))
>>>>>>> c3cadf0d
<|MERGE_RESOLUTION|>--- conflicted
+++ resolved
@@ -2,43 +2,16 @@
 
 # Form implementation generated from reading ui file 'server_preferences_page.ui'
 #
-<<<<<<< HEAD
-# Created: Wed Jun 10 16:49:43 2015
-#      by: PyQt5 UI code generator 5.2.1
+# Created: Thu Jun 11 19:48:51 2015
+#      by: PyQt5 UI code generator 5.4
 #
 # WARNING! All changes made in this file will be lost!
 
 import gns3.qt
 from gns3.qt import QtCore, QtGui, QtWidgets
-=======
-# Created: Wed Jun 10 22:51:39 2015
-#      by: PyQt4 UI code generator 4.11.3
-#
-# WARNING! All changes made in this file will be lost!
-
-from PyQt4 import QtCore, QtGui
-
-try:
-    _fromUtf8 = QtCore.QString.fromUtf8
-except AttributeError:
-    def _fromUtf8(s):
-        return s
-
-try:
-    _encoding = QtGui.QApplication.UnicodeUTF8
-
-    def _translate(context, text, disambig):
-        return QtGui.QApplication.translate(context, text, disambig, _encoding)
-except AttributeError:
-    def _translate(context, text, disambig):
-        return QtGui.QApplication.translate(context, text, disambig)
->>>>>>> c3cadf0d
-
 
 class Ui_ServerPreferencesPageWidget(object):
-
     def setupUi(self, ServerPreferencesPageWidget):
-<<<<<<< HEAD
         ServerPreferencesPageWidget.setObjectName("ServerPreferencesPageWidget")
         ServerPreferencesPageWidget.resize(508, 595)
         ServerPreferencesPageWidget.setMinimumSize(QtCore.QSize(0, 0))
@@ -52,20 +25,6 @@
         self.verticalLayout.setObjectName("verticalLayout")
         self.uiLocalServerAutoStartCheckBox = QtWidgets.QCheckBox(self.uiLocalTabWidget)
         sizePolicy = QtWidgets.QSizePolicy(QtWidgets.QSizePolicy.Minimum, QtWidgets.QSizePolicy.Fixed)
-=======
-        ServerPreferencesPageWidget.setObjectName(_fromUtf8("ServerPreferencesPageWidget"))
-        ServerPreferencesPageWidget.resize(497, 579)
-        self.vboxlayout = QtGui.QVBoxLayout(ServerPreferencesPageWidget)
-        self.vboxlayout.setObjectName(_fromUtf8("vboxlayout"))
-        self.uiTabWidget = QtGui.QTabWidget(ServerPreferencesPageWidget)
-        self.uiTabWidget.setObjectName(_fromUtf8("uiTabWidget"))
-        self.uiLocalTabWidget = QtGui.QWidget()
-        self.uiLocalTabWidget.setObjectName(_fromUtf8("uiLocalTabWidget"))
-        self.verticalLayout_2 = QtGui.QVBoxLayout(self.uiLocalTabWidget)
-        self.verticalLayout_2.setObjectName(_fromUtf8("verticalLayout_2"))
-        self.uiLocalServerAutoStartCheckBox = QtGui.QCheckBox(self.uiLocalTabWidget)
-        sizePolicy = QtGui.QSizePolicy(QtGui.QSizePolicy.Minimum, QtGui.QSizePolicy.Fixed)
->>>>>>> c3cadf0d
         sizePolicy.setHorizontalStretch(0)
         sizePolicy.setVerticalStretch(0)
         sizePolicy.setHeightForWidth(self.uiLocalServerAutoStartCheckBox.sizePolicy().hasHeightForWidth())
@@ -80,7 +39,6 @@
         sizePolicy.setVerticalStretch(0)
         sizePolicy.setHeightForWidth(self.uiGeneralSettingsGroupBox.sizePolicy().hasHeightForWidth())
         self.uiGeneralSettingsGroupBox.setSizePolicy(sizePolicy)
-<<<<<<< HEAD
         self.uiGeneralSettingsGroupBox.setObjectName("uiGeneralSettingsGroupBox")
         self.gridLayout = QtWidgets.QGridLayout(self.uiGeneralSettingsGroupBox)
         self.gridLayout.setObjectName("gridLayout")
@@ -91,15 +49,6 @@
         self.horizontalLayout.setObjectName("horizontalLayout")
         self.uiLocalServerPathLineEdit = QtWidgets.QLineEdit(self.uiGeneralSettingsGroupBox)
         self.uiLocalServerPathLineEdit.setObjectName("uiLocalServerPathLineEdit")
-=======
-        self.uiGeneralSettingsGroupBox.setObjectName(_fromUtf8("uiGeneralSettingsGroupBox"))
-        self.gridLayout_3 = QtGui.QGridLayout(self.uiGeneralSettingsGroupBox)
-        self.gridLayout_3.setObjectName(_fromUtf8("gridLayout_3"))
-        self.horizontalLayout = QtGui.QHBoxLayout()
-        self.horizontalLayout.setObjectName(_fromUtf8("horizontalLayout"))
-        self.uiLocalServerPathLineEdit = QtGui.QLineEdit(self.uiGeneralSettingsGroupBox)
-        self.uiLocalServerPathLineEdit.setObjectName(_fromUtf8("uiLocalServerPathLineEdit"))
->>>>>>> c3cadf0d
         self.horizontalLayout.addWidget(self.uiLocalServerPathLineEdit)
         self.uiLocalServerToolButton = QtWidgets.QToolButton(self.uiGeneralSettingsGroupBox)
         self.uiLocalServerToolButton.setToolButtonStyle(QtCore.Qt.ToolButtonTextOnly)
@@ -132,12 +81,14 @@
         self.uiLocalServerPortSpinBox.setSuffix(" TCP")
         self.uiLocalServerPortSpinBox.setMaximum(65535)
         self.uiLocalServerPortSpinBox.setProperty("value", 8000)
-<<<<<<< HEAD
         self.uiLocalServerPortSpinBox.setObjectName("uiLocalServerPortSpinBox")
         self.gridLayout.addWidget(self.uiLocalServerPortSpinBox, 8, 0, 1, 1)
         self.uiConsoleConnectionsToAnyIPCheckBox = QtWidgets.QCheckBox(self.uiGeneralSettingsGroupBox)
         self.uiConsoleConnectionsToAnyIPCheckBox.setObjectName("uiConsoleConnectionsToAnyIPCheckBox")
-        self.gridLayout.addWidget(self.uiConsoleConnectionsToAnyIPCheckBox, 9, 0, 1, 1)
+        self.gridLayout.addWidget(self.uiConsoleConnectionsToAnyIPCheckBox, 10, 0, 1, 1)
+        self.uiLocalServerAuthCheckBox = QtWidgets.QCheckBox(self.uiGeneralSettingsGroupBox)
+        self.uiLocalServerAuthCheckBox.setObjectName("uiLocalServerAuthCheckBox")
+        self.gridLayout.addWidget(self.uiLocalServerAuthCheckBox, 9, 0, 1, 1)
         self.verticalLayout.addWidget(self.uiGeneralSettingsGroupBox)
         self.uiConsolePortRangeGroupBox = QtWidgets.QGroupBox(self.uiLocalTabWidget)
         self.uiConsolePortRangeGroupBox.setObjectName("uiConsolePortRangeGroupBox")
@@ -145,26 +96,6 @@
         self.horizontalLayout_7.setObjectName("horizontalLayout_7")
         self.uiConsoleStartPortSpinBox = QtWidgets.QSpinBox(self.uiConsolePortRangeGroupBox)
         self.uiConsoleStartPortSpinBox.setSuffix(" TCP")
-=======
-        self.uiLocalServerPortSpinBox.setObjectName(_fromUtf8("uiLocalServerPortSpinBox"))
-        self.gridLayout_3.addWidget(self.uiLocalServerPortSpinBox, 5, 0, 1, 1)
-        self.uiConsoleConnectionsToAnyIPCheckBox = QtGui.QCheckBox(self.uiGeneralSettingsGroupBox)
-        self.uiConsoleConnectionsToAnyIPCheckBox.setObjectName(_fromUtf8("uiConsoleConnectionsToAnyIPCheckBox"))
-        self.gridLayout_3.addWidget(self.uiConsoleConnectionsToAnyIPCheckBox, 7, 0, 1, 1)
-        self.uiLocalServerPathLabel = QtGui.QLabel(self.uiGeneralSettingsGroupBox)
-        self.uiLocalServerPathLabel.setObjectName(_fromUtf8("uiLocalServerPathLabel"))
-        self.gridLayout_3.addWidget(self.uiLocalServerPathLabel, 0, 0, 1, 1)
-        self.uiLocalServerAuthCheckBox = QtGui.QCheckBox(self.uiGeneralSettingsGroupBox)
-        self.uiLocalServerAuthCheckBox.setObjectName(_fromUtf8("uiLocalServerAuthCheckBox"))
-        self.gridLayout_3.addWidget(self.uiLocalServerAuthCheckBox, 8, 0, 1, 1)
-        self.verticalLayout_2.addWidget(self.uiGeneralSettingsGroupBox)
-        self.uiConsolePortRangeGroupBox = QtGui.QGroupBox(self.uiLocalTabWidget)
-        self.uiConsolePortRangeGroupBox.setObjectName(_fromUtf8("uiConsolePortRangeGroupBox"))
-        self.horizontalLayout_7 = QtGui.QHBoxLayout(self.uiConsolePortRangeGroupBox)
-        self.horizontalLayout_7.setObjectName(_fromUtf8("horizontalLayout_7"))
-        self.uiConsoleStartPortSpinBox = QtGui.QSpinBox(self.uiConsolePortRangeGroupBox)
-        self.uiConsoleStartPortSpinBox.setSuffix(_fromUtf8(" TCP"))
->>>>>>> c3cadf0d
         self.uiConsoleStartPortSpinBox.setMaximum(65535)
         self.uiConsoleStartPortSpinBox.setProperty("value", 2000)
         self.uiConsoleStartPortSpinBox.setObjectName("uiConsoleStartPortSpinBox")
@@ -369,17 +300,26 @@
         self.retranslateUi(ServerPreferencesPageWidget)
         self.uiTabWidget.setCurrentIndex(0)
         QtCore.QMetaObject.connectSlotsByName(ServerPreferencesPageWidget)
-<<<<<<< HEAD
-        ServerPreferencesPageWidget.setTabOrder(self.uiTabWidget, self.uiLocalServerToolButton)
-        ServerPreferencesPageWidget.setTabOrder(self.uiLocalServerToolButton, self.uiLocalServerHostComboBox)
+        ServerPreferencesPageWidget.setTabOrder(self.uiTabWidget, self.uiLocalServerAutoStartCheckBox)
+        ServerPreferencesPageWidget.setTabOrder(self.uiLocalServerAutoStartCheckBox, self.uiLocalServerPathLineEdit)
+        ServerPreferencesPageWidget.setTabOrder(self.uiLocalServerPathLineEdit, self.uiLocalServerToolButton)
+        ServerPreferencesPageWidget.setTabOrder(self.uiLocalServerToolButton, self.uiUbridgePathLineEdit)
+        ServerPreferencesPageWidget.setTabOrder(self.uiUbridgePathLineEdit, self.uiUbridgeToolButton)
+        ServerPreferencesPageWidget.setTabOrder(self.uiUbridgeToolButton, self.uiLocalServerHostComboBox)
         ServerPreferencesPageWidget.setTabOrder(self.uiLocalServerHostComboBox, self.uiLocalServerPortSpinBox)
-        ServerPreferencesPageWidget.setTabOrder(self.uiLocalServerPortSpinBox, self.uiConsoleConnectionsToAnyIPCheckBox)
+        ServerPreferencesPageWidget.setTabOrder(self.uiLocalServerPortSpinBox, self.uiLocalServerAuthCheckBox)
+        ServerPreferencesPageWidget.setTabOrder(self.uiLocalServerAuthCheckBox, self.uiConsoleConnectionsToAnyIPCheckBox)
         ServerPreferencesPageWidget.setTabOrder(self.uiConsoleConnectionsToAnyIPCheckBox, self.uiConsoleStartPortSpinBox)
         ServerPreferencesPageWidget.setTabOrder(self.uiConsoleStartPortSpinBox, self.uiConsoleEndPortSpinBox)
         ServerPreferencesPageWidget.setTabOrder(self.uiConsoleEndPortSpinBox, self.uiUDPStartPortSpinBox)
         ServerPreferencesPageWidget.setTabOrder(self.uiUDPStartPortSpinBox, self.uiUDPEndPortSpinBox)
-        ServerPreferencesPageWidget.setTabOrder(self.uiUDPEndPortSpinBox, self.uiLocalServerPathLineEdit)
-        ServerPreferencesPageWidget.setTabOrder(self.uiLocalServerPathLineEdit, self.uiRemoteServersTreeWidget)
+        ServerPreferencesPageWidget.setTabOrder(self.uiUDPEndPortSpinBox, self.uiRestoreDefaultsPushButton)
+        ServerPreferencesPageWidget.setTabOrder(self.uiRestoreDefaultsPushButton, self.uiEnableVMCheckBox)
+        ServerPreferencesPageWidget.setTabOrder(self.uiEnableVMCheckBox, self.uiVmwareRadioButton)
+        ServerPreferencesPageWidget.setTabOrder(self.uiVmwareRadioButton, self.uiVirtualBoxRadioButton)
+        ServerPreferencesPageWidget.setTabOrder(self.uiVirtualBoxRadioButton, self.uiVMListComboBox)
+        ServerPreferencesPageWidget.setTabOrder(self.uiVMListComboBox, self.uiRefreshPushButton)
+        ServerPreferencesPageWidget.setTabOrder(self.uiRefreshPushButton, self.uiRemoteServersTreeWidget)
         ServerPreferencesPageWidget.setTabOrder(self.uiRemoteServersTreeWidget, self.uiRemoteServerProtocolComboBox)
         ServerPreferencesPageWidget.setTabOrder(self.uiRemoteServerProtocolComboBox, self.uiRemoteServerPortLineEdit)
         ServerPreferencesPageWidget.setTabOrder(self.uiRemoteServerPortLineEdit, self.uiRemoteServerPortSpinBox)
@@ -387,9 +327,8 @@
         ServerPreferencesPageWidget.setTabOrder(self.uiRemoteServerUserLineEdit, self.uiRemoteServerSSHPortSpinBox)
         ServerPreferencesPageWidget.setTabOrder(self.uiRemoteServerSSHPortSpinBox, self.uiRemoteServerSSHKeyLineEdit)
         ServerPreferencesPageWidget.setTabOrder(self.uiRemoteServerSSHKeyLineEdit, self.uiRemoteServerSSHKeyPushButton)
-        ServerPreferencesPageWidget.setTabOrder(self.uiRemoteServerSSHKeyPushButton, self.uiDeleteRemoteServerPushButton)
-        ServerPreferencesPageWidget.setTabOrder(self.uiDeleteRemoteServerPushButton, self.uiAddRemoteServerPushButton)
-        ServerPreferencesPageWidget.setTabOrder(self.uiAddRemoteServerPushButton, self.uiRestoreDefaultsPushButton)
+        ServerPreferencesPageWidget.setTabOrder(self.uiRemoteServerSSHKeyPushButton, self.uiAddRemoteServerPushButton)
+        ServerPreferencesPageWidget.setTabOrder(self.uiAddRemoteServerPushButton, self.uiDeleteRemoteServerPushButton)
 
     def retranslateUi(self, ServerPreferencesPageWidget):
         _translate = gns3.qt.translate
@@ -403,6 +342,7 @@
         self.uiLocalServerHostLabel.setText(_translate("ServerPreferencesPageWidget", "Host binding:"))
         self.uiLocalServerPortLabel.setText(_translate("ServerPreferencesPageWidget", "Port:"))
         self.uiConsoleConnectionsToAnyIPCheckBox.setText(_translate("ServerPreferencesPageWidget", "Allow console connections to any local IP address"))
+        self.uiLocalServerAuthCheckBox.setText(_translate("ServerPreferencesPageWidget", "Protect server with password (recommended)"))
         self.uiConsolePortRangeGroupBox.setTitle(_translate("ServerPreferencesPageWidget", "Console port range"))
         self.uiConsolePortRangeLabel.setText(_translate("ServerPreferencesPageWidget", "to"))
         self.uiUDPPortRangeGroupBox.setTitle(_translate("ServerPreferencesPageWidget", "UDP tunneling port range"))
@@ -418,7 +358,7 @@
         self.uiTabWidget.setTabText(self.uiTabWidget.indexOf(self.tab), _translate("ServerPreferencesPageWidget", "GNS3 VM"))
         self.uiRemoteServersTreeWidget.headerItem().setText(3, _translate("ServerPreferencesPageWidget", "User"))
         self.uiRemoteServerProtocolLabel.setText(_translate("ServerPreferencesPageWidget", "Protocol:"))
-        self.uiRemoteServerProtocolComboBox.setProperty("currentText", _translate("ServerPreferencesPageWidget", "HTTP"))
+        self.uiRemoteServerProtocolComboBox.setCurrentText(_translate("ServerPreferencesPageWidget", "HTTP"))
         self.uiRemoteServerProtocolComboBox.setItemText(0, _translate("ServerPreferencesPageWidget", "HTTP"))
         self.uiRemoteServerProtocolComboBox.setItemText(1, _translate("ServerPreferencesPageWidget", "SSH"))
         self.uiRemoteServerHostLabel.setText(_translate("ServerPreferencesPageWidget", "Host:"))
@@ -433,47 +373,3 @@
         self.uiDeleteRemoteServerPushButton.setText(_translate("ServerPreferencesPageWidget", "&Delete"))
         self.uiTabWidget.setTabText(self.uiTabWidget.indexOf(self.uiRemoteTabWidget), _translate("ServerPreferencesPageWidget", "Remote servers"))
         self.uiRestoreDefaultsPushButton.setText(_translate("ServerPreferencesPageWidget", "Restore defaults"))
-=======
-        ServerPreferencesPageWidget.setTabOrder(self.uiLocalServerPathLineEdit, self.uiLocalServerToolButton)
-        ServerPreferencesPageWidget.setTabOrder(self.uiLocalServerToolButton, self.uiLocalServerPortSpinBox)
-        ServerPreferencesPageWidget.setTabOrder(self.uiLocalServerPortSpinBox, self.uiRemoteServerPortSpinBox)
-        ServerPreferencesPageWidget.setTabOrder(self.uiRemoteServerPortSpinBox, self.uiTabWidget)
-        ServerPreferencesPageWidget.setTabOrder(self.uiTabWidget, self.uiLocalServerAutoStartCheckBox)
-        ServerPreferencesPageWidget.setTabOrder(self.uiLocalServerAutoStartCheckBox, self.uiLocalServerHostComboBox)
-        ServerPreferencesPageWidget.setTabOrder(self.uiLocalServerHostComboBox, self.uiConsoleConnectionsToAnyIPCheckBox)
-        ServerPreferencesPageWidget.setTabOrder(self.uiConsoleConnectionsToAnyIPCheckBox, self.uiLocalServerAuthCheckBox)
-        ServerPreferencesPageWidget.setTabOrder(self.uiLocalServerAuthCheckBox, self.uiConsoleStartPortSpinBox)
-        ServerPreferencesPageWidget.setTabOrder(self.uiConsoleStartPortSpinBox, self.uiConsoleEndPortSpinBox)
-        ServerPreferencesPageWidget.setTabOrder(self.uiConsoleEndPortSpinBox, self.uiUDPStartPortSpinBox)
-        ServerPreferencesPageWidget.setTabOrder(self.uiUDPStartPortSpinBox, self.uiUDPEndPortSpinBox)
-        ServerPreferencesPageWidget.setTabOrder(self.uiUDPEndPortSpinBox, self.uiRemoteServersTreeWidget)
-        ServerPreferencesPageWidget.setTabOrder(self.uiRemoteServersTreeWidget, self.uiRemoteServerPortLineEdit)
-        ServerPreferencesPageWidget.setTabOrder(self.uiRemoteServerPortLineEdit, self.uiAddRemoteServerPushButton)
-        ServerPreferencesPageWidget.setTabOrder(self.uiAddRemoteServerPushButton, self.uiDeleteRemoteServerPushButton)
-        ServerPreferencesPageWidget.setTabOrder(self.uiDeleteRemoteServerPushButton, self.uiRestoreDefaultsPushButton)
-
-    def retranslateUi(self, ServerPreferencesPageWidget):
-        ServerPreferencesPageWidget.setWindowTitle(_translate("ServerPreferencesPageWidget", "Server", None))
-        self.uiLocalServerAutoStartCheckBox.setText(_translate("ServerPreferencesPageWidget", "Enable local server", None))
-        self.uiGeneralSettingsGroupBox.setTitle(_translate("ServerPreferencesPageWidget", "General settings", None))
-        self.uiLocalServerToolButton.setText(_translate("ServerPreferencesPageWidget", "&Browse...", None))
-        self.uiLocalServerHostLabel.setText(_translate("ServerPreferencesPageWidget", "Host binding:", None))
-        self.uiLocalServerPortLabel.setText(_translate("ServerPreferencesPageWidget", "Port:", None))
-        self.uiConsoleConnectionsToAnyIPCheckBox.setText(_translate("ServerPreferencesPageWidget", "Allow console connections to any local IP address", None))
-        self.uiLocalServerPathLabel.setText(_translate("ServerPreferencesPageWidget", "Path:", None))
-        self.uiLocalServerAuthCheckBox.setText(_translate("ServerPreferencesPageWidget", "Protect server with password (recommended)", None))
-        self.uiConsolePortRangeGroupBox.setTitle(_translate("ServerPreferencesPageWidget", "Console port range", None))
-        self.uiConsolePortRangeLabel.setText(_translate("ServerPreferencesPageWidget", "to", None))
-        self.uiUDPPortRangeGroupBox.setTitle(_translate("ServerPreferencesPageWidget", "UDP tunneling port range", None))
-        self.uiUDPPortRangeLabel.setText(_translate("ServerPreferencesPageWidget", "to", None))
-        self.uiTabWidget.setTabText(self.uiTabWidget.indexOf(self.uiLocalTabWidget), _translate("ServerPreferencesPageWidget", "Local server", None))
-        self.uiRemoteServersTreeWidget.headerItem().setText(0, _translate("ServerPreferencesPageWidget", "Host", None))
-        self.uiRemoteServersTreeWidget.headerItem().setText(1, _translate("ServerPreferencesPageWidget", "Port", None))
-        self.uiRemoteServerHostLabel.setText(_translate("ServerPreferencesPageWidget", "Host:", None))
-        self.uiRemoteServerPortLineEdit.setText(_translate("ServerPreferencesPageWidget", "192.168.56.101", None))
-        self.uiRemoteServerPortLabel.setText(_translate("ServerPreferencesPageWidget", "Port:", None))
-        self.uiAddRemoteServerPushButton.setText(_translate("ServerPreferencesPageWidget", "&Add", None))
-        self.uiDeleteRemoteServerPushButton.setText(_translate("ServerPreferencesPageWidget", "&Delete", None))
-        self.uiTabWidget.setTabText(self.uiTabWidget.indexOf(self.uiRemoteTabWidget), _translate("ServerPreferencesPageWidget", "Remote servers", None))
-        self.uiRestoreDefaultsPushButton.setText(_translate("ServerPreferencesPageWidget", "Restore defaults", None))
->>>>>>> c3cadf0d
