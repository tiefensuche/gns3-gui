--- conflicted
+++ resolved
@@ -6,13 +6,8 @@
    <rect>
     <x>0</x>
     <y>0</y>
-<<<<<<< HEAD
-    <width>462</width>
-    <height>563</height>
-=======
     <width>549</width>
     <height>536</height>
->>>>>>> df5abad6
    </rect>
   </property>
   <property name="windowTitle">
