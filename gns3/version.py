--- conflicted
+++ resolved
@@ -16,13 +16,8 @@
 # along with this program.  If not, see <http://www.gnu.org/licenses/>.
 
 
-<<<<<<< HEAD
 __version__ = "2.1.0dev1"
-=======
-# __version__ is a human-readable version number.
-__version__ = "2.0.1dev1"
 
->>>>>>> 6efc1778
 # If it's a git checkout try to add the commit
 if "dev" in __version__:
     try:
@@ -34,15 +29,4 @@
     except Exception as e:
         print(e)
 
-<<<<<<< HEAD
-__version_info__ = (2, 1, 0, -99)
-=======
-"""__version_info__ is a four-tuple for programmatic comparison. The first
-three numbers are the components of the version number. The fourth
-is zero for an official release, positive for a development branch,
-or negative for a release candidate or beta (after the base version
-number has been incremented)
-"""
-
-__version_info__ = (2, 0, 0, 0)
->>>>>>> 6efc1778
+__version_info__ = (2, 1, 0, -99)