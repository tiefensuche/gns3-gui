--- conflicted
+++ resolved
@@ -369,19 +369,11 @@
                     instance, keypair = self._create_instance(new_project_settings["project_name"],
                                                               default_flavor,
                                                               default_image_id)
-<<<<<<< HEAD
-
-                    topology = Topology.instance()
-                    topology.addInstance(instance.name, instance.id,
-                                         default_flavor, default_image_id,
-                                         keypair.private_key, keypair.public_key)
-=======
                     if instance:
                         topology = Topology.instance()
                         topology.addInstance(instance.name, instance.id,
                                              default_flavor, default_image_id,
                                              keypair.private_key, keypair.public_key)
->>>>>>> a9f83e2b
 
                 self._project_settings.update(new_project_settings)
                 self._saveProject(new_project_settings["project_path"])
@@ -1501,16 +1493,6 @@
         if not name.endswith("-gns3"):
             name += "-gns3"
 
-<<<<<<< HEAD
-        try:
-            keypair = self.cloudProvider.create_key_pair(name)
-        except KeyPairExists:
-            # delete keypairs if already exist
-            self.cloudProvider.delete_key_pair_by_name(name)
-            keypair = self.cloudProvider.create_key_pair(name)
-
-        instance = self.cloudProvider.create_instance(name, flavor, image_id, keypair)
-=======
         log.debug("Creating cloud keypair with name {}".format(name))
         try:
             keypair = self.cloudProvider.create_key_pair(name)
@@ -1523,5 +1505,4 @@
         log.debug("Creating cloud server with name {}".format(name))
         instance = self.cloudProvider.create_instance(name, flavor, image_id, keypair)
         log.debug("Cloud server {} created".format(name))
->>>>>>> a9f83e2b
         return instance, keypair