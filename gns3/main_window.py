# -*- coding: utf-8 -*-
#
# Copyright (C) 2014 GNS3 Technologies Inc.
#
# This program is free software: you can redistribute it and/or modify
# it under the terms of the GNU General Public License as published by
# the Free Software Foundation, either version 3 of the License, or
# (at your option) any later version.
#
# This program is distributed in the hope that it will be useful,
# but WITHOUT ANY WARRANTY; without even the implied warranty of
# MERCHANTABILITY or FITNESS FOR A PARTICULAR PURPOSE.  See the
# GNU General Public License for more details.
#
# You should have received a copy of the GNU General Public License
# along with this program.  If not, see <http://www.gnu.org/licenses/>.

"""
Main window for the GUI.
"""

import os
import tempfile
import socket
import shutil
import json
import glob
import logging

from .modules import MODULES
from .qt import QtGui, QtCore
from .servers import Servers
from .node import Node
from .ui.main_window_ui import Ui_MainWindow
from .dialogs.about_dialog import AboutDialog
from .dialogs.new_project_dialog import NewProjectDialog
from .dialogs.preferences_dialog import PreferencesDialog
from .settings import GENERAL_SETTINGS, GENERAL_SETTING_TYPES, CLOUD_SETTINGS, CLOUD_SETTINGS_TYPES
from .utils.progress_dialog import ProgressDialog
from .utils.process_files_thread import ProcessFilesThread
from .utils.wait_for_connection_thread import WaitForConnectionThread
from .utils.message_box import MessageBox
from .ports.port import Port
from .items.node_item import NodeItem
from .items.link_item import LinkItem
from .items.shape_item import ShapeItem
from .items.image_item import ImageItem
from .items.note_item import NoteItem
from .topology import Topology, TopologyInstance
from .cloud.utils import get_provider, UploadProjectThread
from .cloud.exceptions import KeyPairExists

log = logging.getLogger(__name__)

CLOUD_SETTINGS_GROUP = "Cloud"


class MainWindow(QtGui.QMainWindow, Ui_MainWindow):
    """
    Main window implementation.

    :param parent: parent widget
    """

    # signal to tell the view if the user is adding a link or not
    adding_link_signal = QtCore.Signal(bool)

    # for application reboot
    reboot_signal = QtCore.Signal()
    exit_code_reboot = -123456789

    # signal to tell a project was closed
    project_about_to_close_signal = QtCore.pyqtSignal(str)
    # signal to tell a new project was created
    project_new_signal = QtCore.pyqtSignal(str)

    def __init__(self, parent=None):

        super(MainWindow, self).__init__(parent)
        self.setupUi(self)

        self._settings = {}
        self._cloud_settings = {}
        self._loadSettings()
        self._connections()
        self._ignore_unsaved_state = False
        self._temporary_project = True
        self._max_recent_files = 5
        self._recent_file_actions = []

        self._project_settings = {
            "project_name": "unsaved",
            "project_path": None,
            "project_files_dir": None,
            "project_type": "local",
        }

        #self.setWindowFlags(QtCore.Qt.FramelessWindowHint)

        # do not show the nodes dock widget my default
        self.uiNodesDockWidget.setVisible(False)

        # populate the view -> docks menu
        self.uiDocksMenu.addAction(self.uiTopologySummaryDockWidget.toggleViewAction())
        self.uiDocksMenu.addAction(self.uiConsoleDockWidget.toggleViewAction())
        self.uiDocksMenu.addAction(self.uiNodesDockWidget.toggleViewAction())
        self.uiDocksMenu.addAction(self.uiCloudInspectorDockWidget.toggleViewAction())

        # set the images directory
        self.uiGraphicsView.updateImageFilesDir(self.imagesDirPath())

        # add recent file actions to the File menu
        for i in range(0, self._max_recent_files):
            action = QtGui.QAction(self.uiFileMenu)
            action.setVisible(False)
            action.triggered.connect(self._openRecentFileSlot)
            self._recent_file_actions.append(action)
        self.uiFileMenu.insertActions(self.uiQuitAction, self._recent_file_actions)
        self._recent_file_actions_separator = self.uiFileMenu.insertSeparator(self.uiQuitAction)
        self._recent_file_actions_separator.setVisible(False)
        self._updateRecentFileActions()

        self._cloud_provider = None

        # set the window icon
        self.setWindowIcon(QtGui.QIcon(":/images/gns3.ico"))

        #FIXME: hide the cloud dock for beta release
        #self.uiCloudInspectorDockWidget.hide()

        # load initial stuff once the event loop isn't busy
        QtCore.QTimer.singleShot(0, self.startupLoading)

    @property
    def cloudProvider(self):
        if self._cloud_provider is None:
            self._cloud_provider = get_provider(self.cloudSettings())
        return self._cloud_provider

    def _loadSettings(self):
        """
        Loads the settings from the persistent settings file.
        """

        # restore the geometry and state of the main window.
        settings = QtCore.QSettings()
        self.restoreGeometry(settings.value("GUI/geometry", QtCore.QByteArray()))
        self.restoreState(settings.value("GUI/state", QtCore.QByteArray()))

        # restore the general settings
        settings.beginGroup(self.__class__.__name__)
        for name, value in GENERAL_SETTINGS.items():
            self._settings[name] = settings.value(name, value, type=GENERAL_SETTING_TYPES[name])
        settings.endGroup()

        # restore cloud settings
        settings.beginGroup(CLOUD_SETTINGS_GROUP)
        for name, value in CLOUD_SETTINGS.items():
            self._cloud_settings[name] = settings.value(name, value, type=CLOUD_SETTINGS_TYPES[name])
        settings.endGroup()

        # restore packet capture settings
        Port.loadPacketCaptureSettings()

    def settings(self):
        """
        Returns the general settings.

        :returns: settings dictionary
        """

        return self._settings

    def projectSettings(self):
        """
        Returns the project settings.

        :returns: project settings dictionary
        """

        return self._project_settings

    def cloudSettings(self):
        """
        Returns the cloud settings.

        :returns: cloud settings dictionary
        """

        return self._cloud_settings

    def setSettings(self, new_settings):
        """
        Set new general settings.

        :param new_settings: settings dictionary
        """

        # set a new images directory
        if new_settings.get("images_path", '') != self.imagesDirPath():
            self.uiGraphicsView.updateImageFilesDir(self.imagesDirPath())

        # save the settings
        self._settings.update(new_settings)
        settings = QtCore.QSettings()
        settings.beginGroup(self.__class__.__name__)
        for name, value in self._settings.items():
            settings.setValue(name, value)
        settings.endGroup()

    def setCloudSettings(self, new_settings, persist):
        """
        Set new cloud settings and store them only when the user asks for it

        :param new_settings: cloud settings dictionary
        :param persist: whether to persist settings on disk or not
        """

        self._cloud_settings.update(new_settings)

        settings = QtCore.QSettings()
        settings.beginGroup(CLOUD_SETTINGS_GROUP)

        settings_to_persist = self._cloud_settings if persist else CLOUD_SETTINGS
        for name, value in settings_to_persist.items():
                settings.setValue(name, value)
        settings.endGroup()

    def _connections(self):
        """
        Connect widgets to slots
        """

        # to reboot
        self.reboot_signal.connect(self.rebootSlot)

        # file menu connections
        self.uiNewProjectAction.triggered.connect(self._newProjectActionSlot)
        self.uiOpenProjectAction.triggered.connect(self._openProjectActionSlot)
        self.uiSaveProjectAction.triggered.connect(self._saveProjectActionSlot)
        self.uiSaveProjectAsAction.triggered.connect(self._saveProjectAsActionSlot)
        self.uiExportProjectAction.triggered.connect(self._exportProjectActionSlot)
        self.uiImportExportConfigsAction.triggered.connect(self._importExportConfigsActionSlot)
        self.uiScreenshotAction.triggered.connect(self._screenshotActionSlot)
        self.uiSnapshotAction.triggered.connect(self._snapshotActionSlot)

        # edit menu connections
        self.uiSelectAllAction.triggered.connect(self._selectAllActionSlot)
        self.uiSelectNoneAction.triggered.connect(self._selectNoneActionSlot)
        self.uiPreferencesAction.triggered.connect(self._preferencesActionSlot)

        # view menu connections
        self.uiZoomInAction.triggered.connect(self._zoomInActionSlot)
        self.uiZoomOutAction.triggered.connect(self._zoomOutActionSlot)
        self.uiZoomResetAction.triggered.connect(self._zoomResetActionSlot)
        self.uiFitInViewAction.triggered.connect(self._fitInViewActionSlot)
        self.uiShowLayersAction.triggered.connect(self._showLayersActionSlot)
        self.uiResetPortLabelsAction.triggered.connect(self._resetPortLabelsActionSlot)
        self.uiShowNamesAction.triggered.connect(self._showNamesActionSlot)
        self.uiShowPortNamesAction.triggered.connect(self._showPortNamesActionSlot)

        # style menu connections
        self.uiDefaultStyleAction.triggered.connect(self._defaultStyleActionSlot)
        self.uiEnergySavingStyleAction.triggered.connect(self._energySavingStyleActionSlot)

        # control menu connections
        self.uiStartAllAction.triggered.connect(self._startAllActionSlot)
        self.uiSuspendAllAction.triggered.connect(self._suspendAllActionSlot)
        self.uiStopAllAction.triggered.connect(self._stopAllActionSlot)
        self.uiReloadAllAction.triggered.connect(self._reloadAllActionSlot)
        self.uiAuxConsoleAllAction.triggered.connect(self._auxConsoleAllActionSlot)
        self.uiConsoleAllAction.triggered.connect(self._consoleAllActionSlot)

        # device menu is contextual and is build on-the-fly
        self.uiDeviceMenu.aboutToShow.connect(self._deviceMenuActionSlot)

        # annotate menu connections
        self.uiAddNoteAction.triggered.connect(self._addNoteActionSlot)
        self.uiInsertImageAction.triggered.connect(self._insertImageActionSlot)
        self.uiDrawRectangleAction.triggered.connect(self._drawRectangleActionSlot)
        self.uiDrawEllipseAction.triggered.connect(self._drawEllipseActionSlot)

        # help menu connections
        self.uiOnlineHelpAction.triggered.connect(self._onlineHelpActionSlot)
        self.uiCheckForUpdateAction.triggered.connect(self._checkForUpdateActionSlot)
        self.uiNewsAction.triggered.connect(self._newsActionSlot)
        self.uiLabInstructionsAction.triggered.connect(self._labInstructionsActionSlot)
        self.uiAboutQtAction.triggered.connect(self._aboutQtActionSlot)
        self.uiAboutAction.triggered.connect(self._aboutActionSlot)

        # browsers tool bar connections
        self.uiBrowseRoutersAction.triggered.connect(self._browseRoutersActionSlot)
        self.uiBrowseSwitchesAction.triggered.connect(self._browseSwitchesActionSlot)
        self.uiBrowseEndDevicesAction.triggered.connect(self._browseEndDevicesActionSlot)
        self.uiBrowseSecurityDevicesAction.triggered.connect(self._browseSecurityDevicesActionSlot)
        self.uiBrowseAllDevicesAction.triggered.connect(self._browseAllDevicesActionSlot)
        self.uiAddLinkAction.triggered.connect(self._addLinkActionSlot)

        # connect the signal to the view
        self.adding_link_signal.connect(self.uiGraphicsView.addingLinkSlot)

        # project
        self.project_about_to_close_signal.connect(self.shutdown_cloud_instances)
        self.project_new_signal.connect(self.project_created)

    def telnetConsoleCommand(self):
        """
        Returns the Telnet console command line.

        :returns: command (string)
        """

        return self._settings["telnet_console_command"]

    def setUnsavedState(self):
        """
        Sets the project in a unsaved state.
        """

        if not self._ignore_unsaved_state:
            self.setWindowModified(True)

    def ignoreUnsavedState(self, value):
        """
        Activates or deactivates the possibility to
        set the project in unsaved state.

        :param value: boolean
        """

        self._ignore_unsaved_state = value

    def _newProjectActionSlot(self):
        """
        Slot called to create a new project.
        """

        if self.checkForUnsavedChanges():
            project_dialog = NewProjectDialog(self)
            project_dialog.show()
            create_new_project = project_dialog.exec_()

            self.project_about_to_close_signal.emit(self._project_settings["project_path"])

            if create_new_project:
                self.uiGraphicsView.reset()
                new_project_settings = project_dialog.getNewProjectSettings()

                # create the destination directory for project files
                try:
                    os.makedirs(new_project_settings["project_files_dir"])
                except FileExistsError:
                    pass
                except OSError as e:
                    QtGui.QMessageBox.critical(self, "New project", "Could not create project files directory {}: {}".format(new_project_settings["project_files_dir"]), str(e))
                    return

                # let all modules know about the new project files directory
                self.uiGraphicsView.updateProjectFilesDir(new_project_settings["project_files_dir"])

                if new_project_settings["project_type"] == "cloud":
                    provider = self.cloudProvider
                    if provider is None:
                        log.error("Unable to get a cloud provider")
                        return

                    # create an instance for this project
                    default_flavor = self.cloudSettings()['default_flavor']
                    default_image_id = self.cloudSettings()['default_image']
                    instance, keypair = self._create_instance(new_project_settings["project_name"],
                                                              default_flavor,
                                                              default_image_id)
                    if instance:
                        topology = Topology.instance()
                        topology.addInstance(instance.name, instance.id,
                                             default_flavor, default_image_id,
                                             keypair.private_key, keypair.public_key)

                self._project_settings.update(new_project_settings)
                self._saveProject(new_project_settings["project_path"])

            else:
                self._createTemporaryProject()

            self.project_new_signal.emit(self._project_settings["project_path"])

    def _openProjectActionSlot(self):
        """
        Slot called to open a project.
        """

        path, _ = QtGui.QFileDialog.getOpenFileNameAndFilter(self,
                                                             "Open project",
                                                             self.projectsDirPath(),
                                                             "All files (*.*);;GNS3 project files (*.gns3)",
                                                             "GNS3 project files (*.gns3)")
        if path and self.checkForUnsavedChanges():
            self.project_about_to_close_signal.emit(self._project_settings["project_path"])
            if self.loadProject(path):
                self.project_new_signal.emit(path)

    def _openRecentFileSlot(self):
        """
        Slot called to open recent file from the File menu.
        """

        action = self.sender()
        if action:
            path = action.data()
            if not os.path.isfile(path):
                QtGui.QMessageBox.critical(self, "Recent file", "{}: no such file".format(path))
                return
            if self.checkForUnsavedChanges():
                self.project_about_to_close_signal.emit(self._project_settings["project_path"])
                if self.loadProject(path):
                    self.project_new_signal.emit(path)

    def _saveProjectActionSlot(self):
        """
        Slot called to save a project.
        """

        if self._temporary_project:
            return self._saveProjectAs()
        else:
            return self._saveProject(self._project_settings["project_path"])

    def _saveProjectAsActionSlot(self):
        """
        Slot called to save a project to another location/name.
        """

        self._saveProjectAs()

    def _importExportConfigsActionSlot(self):
        """
        Slot called when importing and exporting configs
        for the entire topology.
        """

        options = ["Export configs to a directory", "Import configs from a directory"]
        selection, ok = QtGui.QInputDialog.getItem(self, "Import/Export configs", "Please choose an option:", options, 0, False)
        if ok:
            if selection == options[0]:
                self._exportConfigs()
            else:
                self._importConfigs()

    def _exportConfigs(self):
        """
        Exports all configs to a directory.
        """

        path = QtGui.QFileDialog.getExistingDirectory(self, "Export directory", ".", QtGui.QFileDialog.ShowDirsOnly)
        if path:
            for module in MODULES:
                instance = module.instance()
                if hasattr(instance, "exportConfigs"):
                    instance.exportConfigs(path)

    def _importConfigs(self):
        """
        Imports all configs from a directory.
        """

        path = QtGui.QFileDialog.getExistingDirectory(self, "Import directory", ".", QtGui.QFileDialog.ShowDirsOnly)
        if path:
            for module in MODULES:
                instance = module.instance()
                if hasattr(instance, "importConfigs"):
                    instance.importConfigs(path)

    def _createScreenshot(self, path):
        """
        Create a screenshot of the scene.

        :returns: True if the image was successfully saved; otherwise returns False
        """

        scene = self.uiGraphicsView.scene()
        scene.clearSelection()
        scene.setSceneRect(scene.itemsBoundingRect().adjusted(-20.0, -20.0, 20.0, 20.0))
        image = QtGui.QImage(scene.sceneRect().size().toSize(), QtGui.QImage.Format_RGB32)
        image.fill(QtCore.Qt.white)
        painter = QtGui.QPainter(image)
        painter.setRenderHint(QtGui.QPainter.Antialiasing, True)
        painter.setRenderHint(QtGui.QPainter.TextAntialiasing, True)
        painter.setRenderHint(QtGui.QPainter.SmoothPixmapTransform, True)
        scene.render(painter)
        painter.end()
        #TODO: quality option
        return image.save(path)

    def _screenshotActionSlot(self):
        """
        Slot called to take a screenshot of the scene.
        """

        # supported image file formats
        file_formats = "PNG File (*.png);;JPG File (*.jpeg *.jpg);;BMP File (*.bmp);;XPM File (*.xpm *.xbm);;PPM File (*.ppm);;TIFF File (*.tiff)"

        path, selected_filter = QtGui.QFileDialog.getSaveFileNameAndFilter(self, "Screenshot", self.projectsDirPath(), file_formats)
        if not path:
            return

        # add the extension if missing
        file_format = "." + selected_filter[:4].lower().strip()
        if not path.endswith(file_format):
            path += file_format

        if not self._createScreenshot(path):
            QtGui.QMessageBox.critical(self, "Screenshot", "Could not create screenshot file {}".format(path))

    def _snapshotActionSlot(self):
        """
        Slot called to open the snapshot dialog.
        """

        #TODO: snapshot support.
        pass

    def _selectAllActionSlot(self):
        """
        Slot called to select all the items on the scene.
        """

        scene = self.uiGraphicsView.scene()
        for item in scene.items():
            item.setSelected(True)

    def _selectNoneActionSlot(self):
        """
        Slot called to none of the items on the scene.
        """

        scene = self.uiGraphicsView.scene()
        for item in scene.items():
            item.setSelected(False)

    def _zoomInActionSlot(self):
        """
        Slot called to scale in the view.
        """

        factor_in = pow(2.0, 120 / 240.0)
        self.uiGraphicsView.scaleView(factor_in)

    def _zoomOutActionSlot(self):
        """
        Slot called to scale out the view.
        """

        factor_out = pow(2.0, -120 / 240.0)
        self.uiGraphicsView.scaleView(factor_out)

    def _zoomResetActionSlot(self):
        """
        Slot called to reset the zoom.
        """

        self.uiGraphicsView.resetMatrix()

    def _fitInViewActionSlot(self):
        """
        Slot called to fit the topology in the view.
        """

        view = self.uiGraphicsView
        bounding_rect = view.scene().itemsBoundingRect().adjusted(-20.0, -20.0, 20.0, 20.0)
        view.ensureVisible(bounding_rect)
        view.fitInView(bounding_rect, QtCore.Qt.KeepAspectRatio)

    def _showLayersActionSlot(self):
        """
        Slot called to show the layer positions on the scene.
        """

        NodeItem.show_layer = self.uiShowLayersAction.isChecked()
        ShapeItem.show_layer = self.uiShowLayersAction.isChecked()
        ImageItem.show_layer = self.uiShowLayersAction.isChecked()
        NoteItem.show_layer = self.uiShowLayersAction.isChecked()
        for item in self.uiGraphicsView.items():
            item.update()

    def _resetPortLabelsActionSlot(self):
        """
        Slot called to reset the port labels on the scene.
        """

        #TODO: reset port labels
        pass

    def _showNamesActionSlot(self):
        """
        Slot called to show the node names on the scene.
        """

        #TODO: show/hide node names
        pass

    def _showPortNamesActionSlot(self):
        """
        Slot called to show the port names on the scene.
        """

        LinkItem.showPortLabels(self.uiShowPortNamesAction.isChecked())
        for item in self.uiGraphicsView.scene().items():
            if isinstance(item, LinkItem):
                item.adjust()

    def _defaultStyleActionSlot(self):
        """
        Slot called to set the default style.
        """

        self.setStyleSheet("")
        self.uiEnergySavingStyleAction.setChecked(False)

    def _energySavingStyleActionSlot(self):
        """
        Slot called to set the energy saving style.
        """

        self.setStyleSheet("QMainWindow {} QMenuBar { background: black; } QDockWidget { background: black; color: white; } QToolBar { background: black; } QFrame { background: gray; } QToolButton { width: 30px; height: 30px; /*border:solid 1px black opacity 0.4;*/ /*background-none;*/ } QStatusBar { /*    background-image: url(:/pictures/pictures/texture_blackgrid.png);*/     background: black; color: rgb(255,255,255); }")
        self.uiDefaultStyleAction.setChecked(False)

    def _startAllActionSlot(self):
        """
        Slot called when starting all the nodes.
        """

        for item in self.uiGraphicsView.scene().items():
            if isinstance(item, NodeItem) and hasattr(item.node(), "start") and item.node().initialized():
                item.node().start()

    def _suspendAllActionSlot(self):
        """
        Slot called when suspending all the nodes.
        """

        for item in self.uiGraphicsView.scene().items():
            if isinstance(item, NodeItem) and hasattr(item.node(), "suspend") and item.node().initialized():
                item.node().suspend()

    def _stopAllActionSlot(self):
        """
        Slot called when stopping all the nodes.
        """

        for item in self.uiGraphicsView.scene().items():
            if isinstance(item, NodeItem) and hasattr(item.node(), "stop") and item.node().initialized():
                item.node().stop()

    def _reloadAllActionSlot(self):
        """
        Slot called when reloading all the nodes.
        """

        for item in self.uiGraphicsView.scene().items():
            if isinstance(item, NodeItem) and hasattr(item.node(), "reload") and item.node().initialized():
                item.node().reload()

    def _deviceMenuActionSlot(self):
        """
        Slot to contextually show the device menu.
        """

        self.uiDeviceMenu.clear()
        self.uiGraphicsView.populateDeviceContextualMenu(self.uiDeviceMenu)

    def _auxConsoleAllActionSlot(self):
        """
        Slot called when connecting to all the nodes using the AUX console.
        """

        #TODO: connect to AUX consoles
        pass

    def _consoleAllActionSlot(self):
        """
        Slot called when connecting to all the nodes using the console.
        """

        from .telnet_console import telnetConsole
        for item in self.uiGraphicsView.scene().items():
            if isinstance(item, NodeItem) and hasattr(item.node(), "console") and item.node().initialized():
                node = item.node()
                if node.status() != Node.started:
                    continue
                name = node.name()
                console_port = node.console()
                console_host = node.server().host
                try:
                    telnetConsole(name, console_host, console_port)
                except (OSError, ValueError) as e:
                    QtGui.QMessageBox.critical(self, "Console", 'could not start console: {}'.format(e))
                    break

    def _addNoteActionSlot(self):
        """
        Slot called when adding a new note on the scene.
        """

        self.uiGraphicsView.addNote(self.uiAddNoteAction.isChecked())

    def _insertImageActionSlot(self):
        """
        Slot called when inserting an image on the scene.
        """

        # supported image file formats
        file_formats = "PNG File (*.png);;JPG File (*.jpeg *.jpg);;BMP File (*.bmp);;XPM File (*.xpm *.xbm);;PPM File (*.ppm);;TIFF File (*.tiff);;All files (*.*)"

        path = QtGui.QFileDialog.getOpenFileName(self, "Image", self.projectsDirPath(), file_formats)
        if not path:
            return

        pixmap = QtGui.QPixmap(path)
        if pixmap.isNull():
            QtGui.QMessageBox.critical(self, "Image", "Image file format not supported")
            return

        destination_dir = os.path.join(self._project_settings["project_files_dir"], "images")
        try:
            os.makedirs(destination_dir)
        except FileExistsError:
            pass
        except OSError as e:
            QtGui.QMessageBox.critical(self, "Image", "Could not create the image directory: {}".format(e))
            return

        destination_image_path = os.path.join(destination_dir, os.path.basename(path))
        if not os.path.isfile(destination_image_path):
            # copy the image to the project files directory
            try:
                shutil.copyfile(path, destination_image_path)
            except OSError as e:
                QtGui.QMessageBox.critical(self, "Image", "Could not copy the image to the project image directory: {}".format(e))
                return

        self.uiGraphicsView.addImage(pixmap, destination_image_path)

    def _drawRectangleActionSlot(self):
        """
        Slot called when adding a rectangle on the scene.
        """

        self.uiGraphicsView.addRectangle(self.uiDrawRectangleAction.isChecked())

    def _drawEllipseActionSlot(self):
        """
        Slot called when adding a ellipse on the scene.
        """

        self.uiGraphicsView.addEllipse(self.uiDrawEllipseAction.isChecked())

    def _onlineHelpActionSlot(self):
        """
        Slot to launch a browser pointing to the documentation page.
        """

        QtGui.QDesktopServices.openUrl(QtCore.QUrl("http://www.gns3.net/documentation/"))

    def _checkForUpdateActionSlot(self):
        """
        Slot to check if a newer version is available.
        """

        #TODO: check for update
        QtGui.QMessageBox.critical(self, "Check For Update", "Sorry, to be implemented!")

    def _newsActionSlot(self):
        """
        Slot to open the news dialog.
        """

        try:
            # QtWebKit which is used by NewsDialog is not installed
            # by default on FreeBSD, Solaris and possibly other systems.
            from .dialogs.news_dialog import NewsDialog
        except ImportError:
            return

        dialog = NewsDialog(self)
        dialog.show()
        dialog.exec_()

    def _labInstructionsActionSlot(self, silent=False):
        """
        Slot to open lab instructions.
        """

        project_dir = os.path.dirname(self._project_settings["project_path"])
        instructions_files = glob.glob(project_dir + os.sep + "instructions.*")
        instructions_files += glob.glob(os.path.join(project_dir, "instructions") + os.sep + "instructions*")
        if len(instructions_files):
            path = instructions_files[0]
            if QtGui.QDesktopServices.openUrl(QtCore.QUrl('file:///' + path, QtCore.QUrl.TolerantMode)) == False and silent == False:
                QtGui.QMessageBox.critical(self, "Lab instructions", "Could not open {}".format(path))
        elif silent is False:
            QtGui.QMessageBox.critical(self, "Lab instructions", "No instructions found")


    def _aboutQtActionSlot(self):
        """
        Slot to display the Qt About dialog.
        """

        QtGui.QMessageBox.aboutQt(self)

    def _aboutActionSlot(self):
        """
        Slot to display the GNS3 About dialog.
        """

        dialog = AboutDialog(self)
        dialog.show()
        dialog.exec_()

    def _showNodesDockWidget(self, title, category=None):
        """
        Makes the NodesDockWidget appear with the appropriate title and the devices
        from the specified category listed.
        Makes the dock disappear if the same category is selected.

        :param title: NodesDockWidget title
        :param category: category of device to list
        """

        if self.uiNodesDockWidget.windowTitle() == title:
            self.uiNodesDockWidget.setVisible(False)
            self.uiNodesDockWidget.setWindowTitle("")
        else:
            self.uiNodesDockWidget.setWindowTitle(title)
            self.uiNodesDockWidget.setVisible(True)
            self.uiNodesView.clear()
            self.uiNodesView.populateNodesView(category)

    def _browseRoutersActionSlot(self):
        """
        Slot to browse all the routers.
        """

        self._showNodesDockWidget("Routers", Node.routers)

    def _browseSwitchesActionSlot(self):
        """
        Slot to browse all the switches.
        """

        self._showNodesDockWidget("Switches", Node.switches)

    def _browseEndDevicesActionSlot(self):
        """
        Slot to browse all the end devices.
        """

        self._showNodesDockWidget("End devices", Node.end_devices)

    def _browseSecurityDevicesActionSlot(self):
        """
        Slot to browse all the security devices.
        """

        self._showNodesDockWidget("Security devices", Node.security_devices)

    def _browseAllDevicesActionSlot(self):
        """
        Slot to browse all the devices.
        """

        self._showNodesDockWidget("All devices")

    def _addLinkActionSlot(self):
        """
        Slot to receive events from the add a link action.
        """

        if not self.uiAddLinkAction.isChecked():
            self.uiAddLinkAction.setText("Add a link")
            link_icon = QtGui.QIcon()
            link_icon.addPixmap(QtGui.QPixmap(":/icons/connection-new.svg"), QtGui.QIcon.Normal, QtGui.QIcon.On)
            link_icon.addPixmap(QtGui.QPixmap(":/icons/connection-new-hover.svg"), QtGui.QIcon.Active, QtGui.QIcon.On)
            self.uiAddLinkAction.setIcon(link_icon)
            self.adding_link_signal.emit(False)
        else:
#TODO: handle automatic linking based on the link type
#             modifiers = QtGui.QApplication.keyboardModifiers()
#             if not globals.GApp.systconf['general'].manual_connection or modifiers == QtCore.Qt.ShiftModifier:
#                 menu = QtGui.QMenu()
#                 for linktype in globals.linkTypes.keys():
#                     menu.addAction(linktype)
#                 menu.connect(menu, QtCore.SIGNAL("triggered(QAction *)"), self.__setLinkType)
#                 menu.exec_(QtGui.QCursor.pos())
#             else:
#                 globals.currentLinkType = globals.Enum.LinkType.Manual
            self.uiAddLinkAction.setText("Cancel")
            self.uiAddLinkAction.setIcon(QtGui.QIcon(':/icons/cancel-connection.svg'))
            self.adding_link_signal.emit(True)

    def _preferencesActionSlot(self):
        """
        Slot to show the preferences dialog.
        """

        dialog = PreferencesDialog(self)
        dialog.show()
        dialog.exec_()

    def keyPressEvent(self, event):
        """
        Handles all key press events for the main window.

        :param event: QKeyEvent
        """

        key = event.key()
        # if the user is adding a link and press Escape, then cancel the link addition.
        if self.uiAddLinkAction.isChecked() and key == QtCore.Qt.Key_Escape:
            self.uiAddLinkAction.setChecked(False)
            self._addLinkActionSlot()
        else:
            QtGui.QMainWindow.keyPressEvent(self, event)

    def closeEvent(self, event):
        """
        Handles the event when the main window is closed.

        :param event: QCloseEvent
        """

        if self.checkForUnsavedChanges():
            self.project_about_to_close_signal.emit(self._project_settings["project_path"])

            # save the geometry and state of the main window.
            settings = QtCore.QSettings()
            settings.setValue("GUI/geometry", self.saveGeometry())
            settings.setValue("GUI/state", self.saveState())
            event.accept()

            servers = Servers.instance()
            servers.stopLocalServer(wait=True)
        else:
            event.ignore()

    def rebootSlot(self):
        """
        Slot to receive the reboot signal.
        """

        QtGui.QApplication.exit(self.exit_code_reboot)

    def checkForUnsavedChanges(self):
        """
        Checks if there are any unsaved changes.

        :returns: boolean
        """

        if self.testAttribute(QtCore.Qt.WA_WindowModified):
            if self._temporary_project:
                destination_file = "untitled.gns3"
            else:
                destination_file = os.path.basename(self._project_settings["project_path"])
            reply = QtGui.QMessageBox.warning(self, "Unsaved changes", 'Save changes to project "{}" before closing?'.format(destination_file),
                                              QtGui.QMessageBox.Discard | QtGui.QMessageBox.Save | QtGui.QMessageBox.Cancel)
            if reply == QtGui.QMessageBox.Save:
                if self._temporary_project:
                    return self._saveProjectAs()
                return self._saveProject(self._project_settings["project_path"])
            elif reply == QtGui.QMessageBox.Cancel:
                return False
        self._deleteTemporaryProject()
        return True

    def startupLoading(self):
        """
        Called by QTimer.singleShot to load everything needed at startup.
        """

        self._createTemporaryProject()
        self._newsActionSlot()

        # connect to the local server
        servers = Servers.instance()
        server = servers.localServer()

        if not server.connected():

            try:
                # check if the local address still exists
                with socket.socket(socket.AF_INET, socket.SOCK_STREAM) as sock:
                    sock.bind((server.host, 0))
            except OSError as e:
                QtGui.QMessageBox.critical(self, "Local server", "Could not bind with {host}: {error} (please check your host binding setting)".format(host=server.host, error=e))
                return

            try:
                server.connect()
                log.info("use an already started local server on {}:{}".format(server.host, server.port))
            except OSError as e:

                if not e.errno:
                    # not a normal OSError, thrown from the Websocket client.
                    MessageBox(self, "Local server", "Something other than a GNS3 server is already running on {} port {}, please adjust the local server port setting".format(server.host,
                                                                                                                                                                               server.port),
                                                                                                                                                                               str(e))
                    return

                if not servers.localServerAutoStart():
                    return

                log.info("starting local server {} on {}:{}".format(servers.localServerPath(), server.host, server.port))

                local_server_path = servers.localServerPath()

                if not local_server_path:
                    log.info("no local server is configured")
                    return

                if not os.path.isfile(local_server_path):
                    QtGui.QMessageBox.critical(self, "Local server", "Could not find local server {}".format(local_server_path))
                    return

                elif not os.access(local_server_path, os.X_OK):
                    QtGui.QMessageBox.critical(self, "Local server", "{} is not an executable".format(local_server_path))
                    return

                if servers.startLocalServer(servers.localServerPath(), server.host, server.port):
                        self._thread = WaitForConnectionThread(server.host, server.port)
                        progress_dialog = ProgressDialog(self._thread,
                                                         "Local server",
                                                         "Connecting to server {} on port {}...".format(server.host, server.port),
                                                         "Cancel", busy=True, parent=self)
                        progress_dialog.show()
                        if progress_dialog.exec_() is False:
                            return
                else:
                    QtGui.QMessageBox.critical(self, "Local server", "Could not start the local server process: {}".format(servers.localServerPath()))
                    return
                try:
                    servers.localServer().reconnect()
                except OSError as e:
                    QtGui.QMessageBox.critical(self, "Local server", "Could not connect to the local server {host} on port {port}: {error}".format(host=server.host,
                                                                                                                                                   port=server.port,
                                                                                                                                                   error=e))

    def _saveProjectAs(self):
        """
        Saves a project to another location/name.

        :returns: GNS3 project file (.gns3)
        """

        # first check if any node that can be started is running
        topology = Topology.instance()
        running_nodes = []
        for node in topology.nodes():
            if hasattr(node, "start") and node.status() == Node.started:
                running_nodes.append(node.name())

        if running_nodes:
            nodes = "\n".join(running_nodes)
            MessageBox(self, "Save project", "Please stop the following nodes before saving the topology to a new location", nodes)
            return

        if self._temporary_project:
            default_project_name = "untitled"
        else:
            default_project_name = os.path.basename(self._project_settings["project_path"])
            if default_project_name.endswith(".gns3"):
                default_project_name = default_project_name[:-5]

        try:
            projects_dir_path = self.projectsDirPath()
            os.makedirs(projects_dir_path)
        except FileExistsError:
            pass
        except OSError as e:
            QtGui.QMessageBox.critical(self, "Save project", "Could not create the projects directory {}: {}".format(projects_dir_path, str(e)))
            return

        file_dialog = QtGui.QFileDialog(self)
        file_dialog.setWindowTitle("Save project")
        file_dialog.setNameFilters(["Directories"])
        file_dialog.setDirectory(projects_dir_path)
        file_dialog.setFileMode(QtGui.QFileDialog.AnyFile)
        file_dialog.setLabelText(QtGui.QFileDialog.FileName, "Project name:")
        file_dialog.selectFile(default_project_name)
        file_dialog.setOptions(QtGui.QFileDialog.ShowDirsOnly)
        file_dialog.setAcceptMode(QtGui.QFileDialog.AcceptSave)
        if file_dialog.exec_() == QtGui.QFileDialog.Rejected:
            return

        project_dir = file_dialog.selectedFiles()[0]
        project_name = os.path.basename(project_dir)
        topology_file_path = os.path.join(project_dir, project_name + ".gns3")
        new_project_files_dir = os.path.join(project_dir, project_name + "-files")

        # create the destination directory for project files
        try:
            os.makedirs(new_project_files_dir)
        except FileExistsError:
            pass
        except OSError as e:
            QtGui.QMessageBox.critical(self, "Save project", "Could not create project directory {}: {}".format(new_project_files_dir), str(e))
            return

        # create the sub-directories to avoid race conditions when setting the new working
        # directory to modules (modules could create directories with different ownership)
        for curpath, dirs, _ in os.walk(self._project_settings["project_files_dir"]):
            base_dir = curpath.replace(self._project_settings["project_files_dir"], new_project_files_dir)
            for directory in dirs:
                try:
                    destination_dir = os.path.join(base_dir, directory)
                    os.makedirs(destination_dir)
                except FileExistsError:
                    pass
                except OSError as e:
                    QtGui.QMessageBox.critical(self, "Save project", "Could not create project sub-directory {}: {}".format(destination_dir, str(e)))
                    return

        # let all modules know about the new project files directory
        self.uiGraphicsView.updateProjectFilesDir(new_project_files_dir)

        if self._temporary_project:
            # move files if saving from a temporary project
            log.info("moving project files from {} to {}".format(self._project_settings["project_files_dir"], new_project_files_dir))
            self._thread = ProcessFilesThread(self._project_settings["project_files_dir"], new_project_files_dir, move=True)
            progress_dialog = ProgressDialog(self._thread, "Project", "Moving project files...", "Cancel", parent=self)
        else:
            # else, just copy the files
            log.info("copying project files from {} to {}".format(self._project_settings["project_files_dir"], new_project_files_dir))
            self._thread = ProcessFilesThread(self._project_settings["project_files_dir"], new_project_files_dir)
            progress_dialog = ProgressDialog(self._thread, "Project", "Copying project files...", "Cancel", parent=self)
        progress_dialog.show()
        progress_dialog.exec_()

        errors = progress_dialog.errors()
        if errors:
            errors = "\n".join(errors)
            MessageBox(self, "Save project", "Errors detected while saving the project", errors, icon=QtGui.QMessageBox.Warning)

        self._deleteTemporaryProject()
        self._project_settings["project_files_dir"] = new_project_files_dir
        self._project_settings["project_name"] = project_name
        return self._saveProject(topology_file_path)

    def _saveProject(self, path):
        """
        Saves a project.

        :param path: path to project file
        """

        topology = Topology.instance()
        try:
            with open(path, "w") as f:
                log.info("saving project: {}".format(path))
                json.dump(topology.dump(), f, sort_keys=True, indent=4)
        except OSError as e:
            QtGui.QMessageBox.critical(self, "Save", "Could not save project to {}: {}".format(path, e))
            return False

        self.uiStatusBar.showMessage("Project saved to {}".format(path), 2000)
        self._project_settings["project_path"] = path
        self._setCurrentFile(path)
        return True

    def loadProject(self, path):
        """
        Loads a project into GNS3.

        :param path: path to project file
        """

        self.uiGraphicsView.reset()
        topology = Topology.instance()
        try:
            QtGui.QApplication.setOverrideCursor(QtCore.Qt.WaitCursor)
            with open(path, "r") as f:
                need_to_save = False
                log.info("loading project: {}".format(path))
                json_topology = json.load(f)

                project_files_dir = path
                if path.endswith(".gns3"):
                    project_files_dir = path[:-5]
                elif path.endswith(".net"):
                    project_files_dir = path[:-4]
                self._project_settings["project_files_dir"] = project_files_dir + "-files"

                if not os.path.isdir(self._project_settings["project_files_dir"]):
                    os.makedirs(self._project_settings["project_files_dir"])
                self.uiGraphicsView.updateProjectFilesDir(self._project_settings["project_files_dir"])

                # if we're opening a cloud project, fire up instances
                if json_topology["resources_type"] == "cloud":
                    self._project_settings["project_type"] = "cloud"
                    provider = self.cloudProvider
                    new_instances = []
                    for instance in json_topology["topology"]["instances"]:
                        name = instance["name"]
                        flavor = instance["size_id"]
                        image = instance["image_id"]
                        i, k = self._create_instance(name, flavor, image)
                        new_instances.append({
                            "name": i.name,
                            "id": i.id,
                            "size_id": flavor,
                            "image_id": image,
                            "private_key": k.private_key,
                            "public_key": k.public_key
                        })
                    # update topology with new image data
                    json_topology["topology"]["instances"] = new_instances
                    # we need to save the updates
                    need_to_save = True
                else:
                    self._project_settings["project_type"] = "local"

                topology.load(json_topology)

                if need_to_save:
                    self._saveProject(path)
        except OSError as e:
            QtGui.QMessageBox.critical(self, "Load", "Could not load project from {}: {}".format(path, e))
            #log.error("exception {type}".format(type=type(e)), exc_info=1)
            return False
        except ValueError as e:
            QtGui.QMessageBox.critical(self, "Load", "Invalid file: {}".format(e))
            return False
        finally:
            QtGui.QApplication.restoreOverrideCursor()

        self.uiStatusBar.showMessage("Project loaded {}".format(path), 2000)
        self._project_settings["project_path"] = path
        self._setCurrentFile(path)
        self._labInstructionsActionSlot(silent=True)

        return True

    def _deleteTemporaryProject(self):
        """
        Deletes a temporary project.
        """

        if self._temporary_project and self._project_settings["project_path"]:
            # delete the temporary project files
            log.info("deleting temporary project files directory: {}".format(self._project_settings["project_files_dir"]))
            shutil.rmtree(self._project_settings["project_files_dir"], ignore_errors=True)
            try:
                log.info("deleting temporary topology file: {}".format(self._project_settings["project_path"]))
                os.remove(self._project_settings["project_path"])
            except OSError as e:
                log.warning("could not delete temporary topology file: {}: {}".format(self._project_settings["project_path"], e))

    def _createTemporaryProject(self):
        """
        Creates a temporary project.
        """

        self.uiGraphicsView.reset()
        try:
            with tempfile.NamedTemporaryFile(prefix="gns3-", delete=False) as f:
                log.info("creating temporary topology file: {}".format(f.name))
                project_files_dir = f.name + "-files"
                if not os.path.isdir(project_files_dir):
                    log.info("creating temporary project files directory: {}".format(project_files_dir))
                    os.mkdir(project_files_dir)

                self._project_settings["project_files_dir"] = project_files_dir
                self._project_settings["project_path"] = f.name

        except OSError as e:
            QtGui.QMessageBox.critical(self, "Save", "Could not create project: {}".format(e))

        self.uiGraphicsView.updateProjectFilesDir(self._project_settings["project_files_dir"])
        self._setCurrentFile()

    def isTemporaryProject(self):
        """
        Returns either this is a temporary project or not.

        :returns: boolean
        """

        return self._temporary_project

    def _setCurrentFile(self, path=None):
        """
        Sets the current project file path.

        :param path: path to project file
        """

        if not path:
            self._temporary_project = True
            self.setWindowFilePath("Unsaved project")
        else:
            self._temporary_project = False
            self.setWindowFilePath(path)
            self._updateRecentFileSettings(path)
            self._updateRecentFileActions()

        self.setWindowModified(False)

    def _updateRecentFileSettings(self, path):
        """
        Updates the recent file settings.

        :param path: path to the new file
        """

        recent_files = []
        settings = QtCore.QSettings()

        # read the recent file list
        settings.beginGroup("RecentFiles")
        size = settings.beginReadArray("file")
        for index in range(0, size):
            settings.setArrayIndex(index)
            file_path = settings.value("path", "")
            if file_path:
                recent_files.append(file_path)
        settings.endArray()

        # update the recent file list
        if path in recent_files:
            recent_files.remove(path)
        recent_files.insert(0, path)
        if len(recent_files) > self._max_recent_files:
            recent_files.pop()

        # write the recent file list
        settings.beginWriteArray("file", len(recent_files))
        index = 0
        for file_path in recent_files:
            settings.setArrayIndex(index)
            settings.setValue("path", file_path)
            index += 1
        settings.endArray()
        settings.endGroup()

    def _updateRecentFileActions(self):
        """
        Updates recent file actions.
        """

        settings = QtCore.QSettings()
        settings.beginGroup("RecentFiles")
        size = settings.beginReadArray("file")
        for index in range(0, size):
            settings.setArrayIndex(index)
            file_path = settings.value("path", "")
            if file_path:
                action = self._recent_file_actions[index]
                action.setText(" {}. {}".format(index + 1, os.path.basename(file_path)))
                action.setData(file_path)
                action.setVisible(True)
                index += 1
        settings.endArray()

        for index in range(size + 1, self._max_recent_files):
            self._recent_file_actions[index].setVisible(False)

        if size:
            self._recent_file_actions_separator.setVisible(True)

    def projectsDirPath(self):
        """
        Returns the projects directory path.

        :returns: path to the default projects directory
        """

        return self._settings["projects_path"]

    def imagesDirPath(self):
        """
        Returns the images directory path.

        :returns: path to the default images directory
        """

        return self._settings["images_path"]

    @staticmethod
    def instance():
        """
        Singleton to return only one instance of MainWindow.

        :returns: instance of MainWindow
        """

        if not hasattr(MainWindow, "_instance"):
            MainWindow._instance = MainWindow()
        return MainWindow._instance

    def shutdown_cloud_instances(self, project):
        """
        This slot is invoked before a project is closed, when:
         * a new project is created
         * a project from the recent menu is opened
         * a project is opened from file
         * program exits

        :param project: path to gns3 project file
        """

        if self._temporary_project:
            # do nothing if previous project was temporary
            return

        with open(project) as f:
            old_json_topology = json.load(f)

            if old_json_topology["resources_type"] != 'cloud':
                # do nothing in case of local projects
                return

            provider = self.cloudProvider
            if provider is None:
                log.error("Unable to get a cloud provider")
                return

            for instance in old_json_topology["topology"]["instances"]:
                # shutdown the instance, we can pass to libcloud our namedtuple instead of a Node
                # object because only instance.id is actually accessed
                ti = TopologyInstance(**instance)
                self.cloudProvider.delete_instance(ti)
                # delete keypairs
                self.cloudProvider.delete_key_pair_by_name(instance["name"])

    def project_created(self, project):
        """
        This slot is invoked when a project is created or opened

        :param project: path to gns3 project file currently opened
        """
        if self._temporary_project:
            # do nothing if project is temporary
            return

        with open(project) as f:
            json_topology = json.load(f)

            self.CloudInspectorView.clear()

            if json_topology["resources_type"] != 'cloud':
                # do nothing in case of local projects
                return

            project_instances = json_topology["topology"]["instances"]
            self.CloudInspectorView.load(self, project_instances)

    def add_instance_to_project(self, instance, keypair):
        """
        Add an instance to the current project

        :param instance: libcloud Node object
        """
        if instance is None:
            log.error("Failed creating a new instance for current project")
            return

        default_image_id = self.cloudSettings()['default_image']

        topology = Topology.instance()
        topology.addInstance(instance.name, instance.id, instance.extra['flavorId'],
                             default_image_id, keypair.private_key, keypair.public_key)
        self.CloudInspectorView.addInstance(instance)

        # persist infos saving current project
        self._saveProject(self._project_settings["project_path"])

    def remove_instance_from_project(self, instance):
        """
        Remove an instance from the current project

        :param instance: libcloud Node object
        """
        topology = Topology.instance()
        topology.removeInstance(instance.id)
        # persist infos saving current project
        self._saveProject(self._project_settings["project_path"])

    def _create_instance(self, name, flavor, image_id):
        """
        Wrapper method to handle SSH keypairs creation before actually creating
        an instance
        """
        # add -gns3 suffix to image names to minimize clashes on Rackspace accounts
        if not name.endswith("-gns3"):
            name += "-gns3"

        log.debug("Creating cloud keypair with name {}".format(name))
        try:
            keypair = self.cloudProvider.create_key_pair(name)
        except KeyPairExists:
            log.debug("Cloud keypair with name {} exists.  Recreating.".format(name))
            # delete keypairs if they already exist
            self.cloudProvider.delete_key_pair_by_name(name)
            keypair = self.cloudProvider.create_key_pair(name)

        log.debug("Creating cloud server with name {}".format(name))
        instance = self.cloudProvider.create_instance(name, flavor, image_id, keypair)
<<<<<<< HEAD
        return instance, keypair

    def _exportProjectActionSlot(self):
        if self._temporary_project:
            # do nothing if project is temporary
            QtGui.QMessageBox.critical(
                self, "Export project server",
                "Cannot export temporary projects, please save current project first.")
            return

        upload_thread = UploadProjectThread(self._project_settings, self.cloudSettings())
        upload_thread.start()

        #TODO show uploading dialog
        upload_thread.wait()
=======
        log.debug("Cloud server {} created".format(name))
        return instance, keypair
>>>>>>> d2508498
<|MERGE_RESOLUTION|>--- conflicted
+++ resolved
@@ -1505,7 +1505,7 @@
 
         log.debug("Creating cloud server with name {}".format(name))
         instance = self.cloudProvider.create_instance(name, flavor, image_id, keypair)
-<<<<<<< HEAD
+        log.debug("Cloud server {} created".format(name))
         return instance, keypair
 
     def _exportProjectActionSlot(self):
@@ -1520,8 +1520,4 @@
         upload_thread.start()
 
         #TODO show uploading dialog
-        upload_thread.wait()
-=======
-        log.debug("Cloud server {} created".format(name))
-        return instance, keypair
->>>>>>> d2508498
+        upload_thread.wait()