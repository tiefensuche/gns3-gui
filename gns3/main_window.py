--- conflicted
+++ resolved
@@ -142,12 +142,9 @@
         # restore the style
         self._setStyle(self._settings.get("style"))
 
-<<<<<<< HEAD
-=======
         if self._settings["hide_new_appliance_template_button"]:
             self.uiNewAppliancePushButton.hide()
 
->>>>>>> d2ff73b5
         self.setWindowTitle("[*] GNS3")
 
         # This widgets will be disable when you have no project loaded
