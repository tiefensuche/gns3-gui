--- conflicted
+++ resolved
@@ -112,10 +112,6 @@
         self._local_config_timer.timeout.connect(local_config.checkConfigChanged)
         self._local_config_timer.start(1000)  # milliseconds
         self._analytics_client = AnalyticsClient()
-<<<<<<< HEAD
-=======
-        self.loading_cloud_project = False
->>>>>>> f7e398ed
 
         # restore the geometry and state of the main window.
         self.restoreGeometry(QtCore.QByteArray().fromBase64(self._settings["geometry"].encode()))
@@ -248,10 +244,7 @@
         # help menu connections
         self.uiOnlineHelpAction.triggered.connect(self._onlineHelpActionSlot)
         self.uiCheckForUpdateAction.triggered.connect(self._checkForUpdateActionSlot)
-<<<<<<< HEAD
         self.uiSetupWizard.triggered.connect(self._setupWizardActionSlot)
-=======
->>>>>>> f7e398ed
         self.uiLabInstructionsAction.triggered.connect(self._labInstructionsActionSlot)
         self.uiAboutQtAction.triggered.connect(self._aboutQtActionSlot)
         self.uiAboutAction.triggered.connect(self._aboutActionSlot)
@@ -875,7 +868,6 @@
         self._update_manager = UpdateManager()
         self._update_manager.checkForUpdate(self, silent)
 
-<<<<<<< HEAD
     def _setupWizardActionSlot(self):
         """
         Slot to open the setup wizard.
@@ -886,8 +878,6 @@
             setup_wizard.show()
             setup_wizard.exec_()
 
-=======
->>>>>>> f7e398ed
     def _labInstructionsActionSlot(self, silent=False):
         """
         Slot to open lab instructions.
@@ -1135,13 +1125,8 @@
             root = logging.getLogger()
             root.addHandler(logging.StreamHandler(sys.stdout))
 
-<<<<<<< HEAD
         # restore the style
         self._setStyle(self._settings.get("style"))
-=======
-        local_config = LocalConfig.instance()
-        gui_settings = local_config.loadSectionSettings("GUI", {})
->>>>>>> f7e398ed
 
         servers = Servers.instance()
         # start the GNS3 VM
@@ -1357,14 +1342,9 @@
 
         try:
             from gns3converter.main import do_conversion, get_snapshots, ConvertError
-<<<<<<< HEAD
         except ImportError as e:
             log.error("GNS3 converter is missing: {}".format(str(e)))
             QtWidgets.QMessageBox.critical(self, "GNS3 converter", "Please install gns3-converter in order to open old ini-style GNS3 projects")
-=======
-        except ImportError:
-            QtGui.QMessageBox.critical(self, "GNS3 converter", "Please install gns3-converter in order to open old ini-style GNS3 projects")
->>>>>>> f7e398ed
             self._createTemporaryProject()
             return
 
@@ -1390,11 +1370,7 @@
             topology_def = {'file': path, 'snapshot': False}
             do_conversion(topology_def, project_name, project_dir, quiet=True)
         except ConvertError as e:
-<<<<<<< HEAD
             QtWidgets.QMessageBox.critical(self, "GNS3 converter", "Could not convert {}: {}".format(path, e))
-=======
-            QtGui.QMessageBox.critical(self, "GNS3 converter", "Could not convert {}: {}".format(path, e))
->>>>>>> f7e398ed
             self._createTemporaryProject()
             return
         except Exception:
