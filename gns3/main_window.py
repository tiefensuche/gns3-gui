# -*- coding: utf-8 -*-
#
# Copyright (C) 2014 GNS3 Technologies Inc.
#
# This program is free software: you can redistribute it and/or modify
# it under the terms of the GNU General Public License as published by
# the Free Software Foundation, either version 3 of the License, or
# (at your option) any later version.
#
# This program is distributed in the hope that it will be useful,
# but WITHOUT ANY WARRANTY; without even the implied warranty of
# MERCHANTABILITY or FITNESS FOR A PARTICULAR PURPOSE.  See the
# GNU General Public License for more details.
#
# You should have received a copy of the GNU General Public License
# along with this program.  If not, see <http://www.gnu.org/licenses/>.

"""
Main window for the GUI.
"""

import os
import tempfile
import socket
import shutil
import json

from .qt import QtGui, QtCore
from .servers import Servers
from .node import Node
from .ui.main_window_ui import Ui_MainWindow
from .about_dialog import AboutDialog
from .early_release_dialog import EarlyReleaseDialog
from .new_project_dialog import NewProjectDialog
from .preferences_dialog import PreferencesDialog
from .settings import GENERAL_SETTINGS, GENERAL_SETTING_TYPES, CLOUD_SETTINGS, CLOUD_SETTINGS_TYPES
from .utils.progress_dialog import ProgressDialog
from .utils.process_files_thread import ProcessFilesThread
from .utils.wait_for_connection_thread import WaitForConnectionThread
from .utils.message_box import MessageBox
from .items.node_item import NodeItem
from .topology import Topology

import logging
log = logging.getLogger(__name__)

CLOUD_SETTINGS_GROUP = "Cloud"


class MainWindow(QtGui.QMainWindow, Ui_MainWindow):
    """
    Main window implementation.

    :param parent: parent widget
    """

    # signal to tell the view if the user is adding a link or not
    adding_link_signal = QtCore.Signal(bool)

    # for application reboot
    reboot_signal = QtCore.Signal()
    exit_code_reboot = -123456789

    def __init__(self, parent=None):

        super(MainWindow, self).__init__(parent)
        self.setupUi(self)

        self._settings = {}
        self._cloud_settings = {}
        self._loadSettings()
        self._connections()
        self._ignore_unsaved_state = False
        self._temporary_project = True

        self._project_settings = {
            "project_name": "unsaved",
            "project_path": None,
            "project_files_dir": None,
            "project_type": "local",
        }

        #self.setWindowFlags(QtCore.Qt.FramelessWindowHint)

        # do not show the nodes dock widget my default
        self.uiNodesDockWidget.setVisible(False)

        # populate the view -> docks menu
        self.uiDocksMenu.addAction(self.uiTopologySummaryDockWidget.toggleViewAction())
        self.uiDocksMenu.addAction(self.uiCaptureDockWidget.toggleViewAction())
        self.uiDocksMenu.addAction(self.uiConsoleDockWidget.toggleViewAction())
<<<<<<< HEAD
        self.uiDocksMenu.addAction(self.uiNodesDockWidget.toggleViewAction())

        # set the images directory
        self.uiGraphicsView.updateImageFilesDir(self.imagesDirPath())
=======
        self.uiDocksMenu.addAction(self.uiCloudInspectorDockWidget.toggleViewAction())
>>>>>>> 8fc1948b

        # load initial stuff once the event loop isn't busy
        QtCore.QTimer.singleShot(0, self.startupLoading)

    def _loadSettings(self):
        """
        Loads the settings from the persistent settings file.
        """

        # restore the geometry and state of the main window.
        settings = QtCore.QSettings()
        self.restoreGeometry(settings.value("GUI/geometry", QtCore.QByteArray()))
        self.restoreState(settings.value("GUI/state", QtCore.QByteArray()))

        # restore the general settings
        settings.beginGroup(self.__class__.__name__)
        for name, value in GENERAL_SETTINGS.items():
            self._settings[name] = settings.value(name, value, type=GENERAL_SETTING_TYPES[name])
        settings.endGroup()

        # restore cloud settings
        settings.beginGroup(CLOUD_SETTINGS_GROUP)
        for name, value in CLOUD_SETTINGS.items():
            self._cloud_settings[name] = settings.value(name, value, type=CLOUD_SETTINGS_TYPES[name])
        settings.endGroup()

    def settings(self):
        """
        Returns the general settings.

        :returns: settings dictionary
        """

        return self._settings

    def projectSettings(self):
        """
        Returns the project settings.

        :returns: project settings dictionary
        """

        return self._project_settings

    def cloudSettings(self):
        """
        Returns the cloud settings.

        :returns: cloud settings dictionary
        """

        return self._cloud_settings

    def setSettings(self, new_settings):
        """
        Set new general settings.

        :param new_settings: settings dictionary
        """

        # set a new images directory
        if new_settings["images_path"] != self.imagesDirPath():
            self.uiGraphicsView.updateImageFilesDir(self.imagesDirPath())

        # save the settings
        self._settings.update(new_settings)
        settings = QtCore.QSettings()
        settings.beginGroup(self.__class__.__name__)
        for name, value in self._settings.items():
            settings.setValue(name, value)
        settings.endGroup()

    def setCloudSettings(self, new_settings, persist):
        """
        Set new cloud settings and store them only when the user asks for it

        :param new_settings: cloud settings dictionary
        :param persist: whether to persist settings on disk or not
        """

        self._cloud_settings.update(new_settings)

        settings = QtCore.QSettings()
        settings.beginGroup(CLOUD_SETTINGS_GROUP)

        settings_to_persist = self._cloud_settings if persist else CLOUD_SETTINGS
        for name, value in settings_to_persist.items():
                settings.setValue(name, value)
        settings.endGroup()

    def _connections(self):
        """
        Connect widgets to slots
        """

        # to reboot
        self.reboot_signal.connect(self.rebootSlot)

        # file menu connections
        self.uiNewProjectAction.triggered.connect(self._newProjectActionSlot)
        self.uiOpenProjectAction.triggered.connect(self._openProjectActionSlot)
        self.uiSaveProjectAction.triggered.connect(self._saveProjectActionSlot)
        self.uiSaveProjectAsAction.triggered.connect(self._saveProjectAsActionSlot)
        self.uiImportExportStartupConfigsAction.triggered.connect(self._importExportStartupConfigsActionSlot)
        self.uiScreenshotAction.triggered.connect(self._screenshotActionSlot)
        self.uiSnapshotAction.triggered.connect(self._snapshotActionSlot)

        # edit menu connections
        self.uiSelectAllAction.triggered.connect(self._selectAllActionSlot)
        self.uiSelectNoneAction.triggered.connect(self._selectNoneActionSlot)
        self.uiPreferencesAction.triggered.connect(self._preferencesActionSlot)

        # view menu connections
        self.uiZoomInAction.triggered.connect(self._zoomInActionSlot)
        self.uiZoomOutAction.triggered.connect(self._zoomOutActionSlot)
        self.uiZoomResetAction.triggered.connect(self._zoomResetActionSlot)
        self.uiFitInViewAction.triggered.connect(self._fitInViewActionSlot)
        self.uiShowLayersAction.triggered.connect(self._showLayersActionSlot)
        self.uiResetPortLabelsAction.triggered.connect(self._resetPortLabelsActionSlot)
        self.uiShowNamesAction.triggered.connect(self._showNamesActionSlot)

        # style menu connections
        self.uiDefaultStyleAction.triggered.connect(self._defaultStyleActionSlot)
        self.uiEnergySavingStyleAction.triggered.connect(self._energySavingStyleActionSlot)

        # control menu connections
        self.uiStartAllAction.triggered.connect(self._startAllActionSlot)
        self.uiSuspendAllAction.triggered.connect(self._suspendAllActionSlot)
        self.uiStopAllAction.triggered.connect(self._stopAllActionSlot)
        self.uiReloadAllAction.triggered.connect(self._reloadAllActionSlot)
        self.uiAuxConsoleAllAction.triggered.connect(self._auxConsoleAllActionSlot)
        self.uiConsoleAllAction.triggered.connect(self._consoleAllActionSlot)

        # annotate menu connections
        self.uiAddNoteAction.triggered.connect(self._addNoteActionSlot)
        self.uiInsertImageAction.triggered.connect(self._insertImageActionSlot)
        self.uiDrawRectangleAction.triggered.connect(self._drawRectangleActionSlot)
        self.uiDrawEllipseAction.triggered.connect(self._drawEllipseActionSlot)

        # help menu connections
        self.uiOnlineHelpAction.triggered.connect(self._onlineHelpActionSlot)
        self.uiCheckForUpdateAction.triggered.connect(self._checkForUpdateActionSlot)
        self.uiNewsAction.triggered.connect(self._newsActionSlot)
        self.uiLabInstructionsAction.triggered.connect(self._labInstructionsActionSlot)
        self.uiAboutQtAction.triggered.connect(self._aboutQtActionSlot)
        self.uiAboutAction.triggered.connect(self._aboutActionSlot)

        # browsers tool bar connections
        self.uiBrowseRoutersAction.triggered.connect(self._browseRoutersActionSlot)
        self.uiBrowseSwitchesAction.triggered.connect(self._browseSwitchesActionSlot)
        self.uiBrowseEndDevicesAction.triggered.connect(self._browseEndDevicesActionSlot)
        self.uiBrowseSecurityDevicesAction.triggered.connect(self._browseSecurityDevicesActionSlot)
        self.uiBrowseAllDevicesAction.triggered.connect(self._browseAllDevicesActionSlot)
        self.uiAddLinkAction.triggered.connect(self._addLinkActionSlot)

        # connect the signal to the view
        self.adding_link_signal.connect(self.uiGraphicsView.addingLinkSlot)

    def telnetConsoleCommand(self):
        """
        Returns the Telnet console command line.

        :returns: command (string)
        """

        return self._settings["telnet_console_command"]

    def setUnsavedState(self):
        """
        Sets the project in a unsaved state.
        """

        if not self._ignore_unsaved_state:
            self.setWindowModified(True)

    def ignoreUnsavedState(self, value):
        """
        Activates or deactivates the possibility to
        set the project in unsaved state.

        :param value: boolean
        """

        self._ignore_unsaved_state = value

    def _newProjectActionSlot(self):
        """
        Slot called to create a new project.
        """

        if self.checkForUnsavedChanges():
            project_dialog = NewProjectDialog(self)
            project_dialog.show()
            create_new_project = project_dialog.exec_()
            if create_new_project:
                self.uiGraphicsView.reset()
                new_project_settings = project_dialog.getNewProjectSettings()

                # create the destination directory for project files
                try:
                    os.makedirs(new_project_settings["project_files_dir"])
                except FileExistsError:
                    pass
                except OSError as e:
                    QtGui.QMessageBox.critical(self, "New project", "Could not create project files directory {}: {}".format(new_project_settings["project_files_dir"]), str(e))
                    return

                # let all modules know about the new project files directory
                self.uiGraphicsView.updateProjectFilesDir(new_project_settings["project_files_dir"])

                if self._saveProject(new_project_settings["project_path"]):
                    self._project_settings.update(new_project_settings)
            else:
                self._createTemporaryProject()

    def _openProjectActionSlot(self):
        """
        Slot called to open a project.
        """

        path, _ = QtGui.QFileDialog.getOpenFileNameAndFilter(self,
                                                             "Open project",
                                                             self.projectsDirPath(),
                                                             "All files (*.*);;GNS3 project files (*.gns3)",
                                                             "GNS3 project files (*.gns3)")
        if path and self.checkForUnsavedChanges():
            self._loadProject(path)

    def _saveProjectActionSlot(self):
        """
        Slot called to save a project.
        """

        if self._temporary_project:
            return self._saveProjectAs()
        else:
            return self._saveProject(self._project_settings["project_path"])

    def _saveProjectAsActionSlot(self):
        """
        Slot called to save a project to another location/name.
        """

        self._saveProjectAs()

    def _importExportStartupConfigsActionSlot(self):
        """
        Slot called when importing and exporting startup-configs
        for the entire topology.
        """

        #TODO: mass import/export of startup-configs
        pass

    def _createScreenshot(self, path):
        """
        Create a screenshot of the scene.

        :returns: True if the image was successfully saved; otherwise returns False
        """

        scene = self.uiGraphicsView.scene()
        scene.clearSelection()
        scene.setSceneRect(scene.itemsBoundingRect().adjusted(-20.0, -20.0, 20.0, 20.0))
        image = QtGui.QImage(scene.sceneRect().size().toSize(), QtGui.QImage.Format_RGB32)
        image.fill(QtCore.Qt.white)
        painter = QtGui.QPainter(image)
        painter.setRenderHint(QtGui.QPainter.Antialiasing, True)
        painter.setRenderHint(QtGui.QPainter.TextAntialiasing, True)
        painter.setRenderHint(QtGui.QPainter.SmoothPixmapTransform, True)
        scene.render(painter)
        painter.end()
        #TODO: quality option
        return image.save(path)

    def _screenshotActionSlot(self):
        """
        Slot called to take a screenshot of the scene.
        """

        # supported image file formats
        file_formats = "PNG File (*.png);;JPG File (*.jpeg *.jpg);;BMP File (*.bmp);;XPM File (*.xpm *.xbm);;PPM File (*.ppm);;TIFF File (*.tiff)"

        path, selected_filter = QtGui.QFileDialog.getSaveFileNameAndFilter(self, "Screenshot", self.projectsDirPath(), file_formats)
        if not path:
            return

        # add the extension if missing
        file_format = "." + selected_filter[:4].lower().strip()
        if not path.endswith(file_format):
            path += file_format

        if not self._createScreenshot(path):
            QtGui.QMessageBox.critical(self, "Screenshot", "Could not create screenshot file {}".format(path))

    def _snapshotActionSlot(self):
        """
        Slot called to open the snapshot dialog.
        """

        #TODO: snapshot support.
        pass

    def _selectAllActionSlot(self):
        """
        Slot called to select all the items on the scene.
        """

        scene = self.uiGraphicsView.scene()
        for item in scene.items():
            item.setSelected(True)

    def _selectNoneActionSlot(self):
        """
        Slot called to none of the items on the scene.
        """

        scene = self.uiGraphicsView.scene()
        for item in scene.items():
            item.setSelected(False)

    def _zoomInActionSlot(self):
        """
        Slot called to scale in the view.
        """

        factor_in = pow(2.0, 120 / 240.0)
        self.uiGraphicsView.scaleView(factor_in)

    def _zoomOutActionSlot(self):
        """
        Slot called to scale out the view.
        """

        factor_out = pow(2.0, -120 / 240.0)
        self.uiGraphicsView.scaleView(factor_out)

    def _zoomResetActionSlot(self):
        """
        Slot called to reset the zoom.
        """

        self.uiGraphicsView.resetMatrix()

    def _fitInViewActionSlot(self):
        """
        Slot called to fit the topology in the view.
        """

        view = self.uiGraphicsView
        bounding_rect = view.scene().itemsBoundingRect().adjusted(-20.0, -20.0, 20.0, 20.0)
        view.ensureVisible(bounding_rect)
        view.fitInView(bounding_rect, QtCore.Qt.KeepAspectRatio)

    def _showLayersActionSlot(self):
        """
        Slot called to show the layer positions on the scene.
        """

        #TODO: show layers
        pass

    def _resetPortLabelsActionSlot(self):
        """
        Slot called to reset the port labels on the scene.
        """

        #TODO: reset port labels
        pass

    def _showNamesActionSlot(self):
        """
        Slot called to show the node names on the scene.
        """

        #TODO: show/hide node names
        pass

    def _defaultStyleActionSlot(self):
        """
        Slot called to set the default style.
        """

        self.setStyleSheet("")
        self.uiEnergySavingStyleAction.setChecked(False)

    def _energySavingStyleActionSlot(self):
        """
        Slot called to set the energy saving style.
        """

        self.setStyleSheet("QMainWindow {} QMenuBar { background: black; } QDockWidget { background: black; color: white; } QToolBar { background: black; } QFrame { background: gray; } QToolButton { width: 30px; height: 30px; /*border:solid 1px black opacity 0.4;*/ /*background-none;*/ } QStatusBar { /*    background-image: url(:/pictures/pictures/texture_blackgrid.png);*/     background: black; color: rgb(255,255,255); }")
        self.uiDefaultStyleAction.setChecked(False)

    def _startAllActionSlot(self):
        """
        Slot called when starting all the nodes.
        """

        for item in self.uiGraphicsView.scene().items():
            if isinstance(item, NodeItem) and hasattr(item.node(), "start") and item.node().initialized():
                item.node().start()

    def _suspendAllActionSlot(self):
        """
        Slot called when suspending all the nodes.
        """

        for item in self.uiGraphicsView.scene().items():
            if isinstance(item, NodeItem) and hasattr(item.node(), "suspend") and item.node().initialized():
                item.node().suspend()

    def _stopAllActionSlot(self):
        """
        Slot called when stopping all the nodes.
        """

        for item in self.uiGraphicsView.scene().items():
            if isinstance(item, NodeItem) and hasattr(item.node(), "stop") and item.node().initialized():
                item.node().stop()

    def _reloadAllActionSlot(self):
        """
        Slot called when reloading all the nodes.
        """

        for item in self.uiGraphicsView.scene().items():
            if isinstance(item, NodeItem) and hasattr(item.node(), "reload") and item.node().initialized():
                item.node().reload()

    def _auxConsoleAllActionSlot(self):
        """
        Slot called when connecting to all the nodes using the AUX console.
        """

        #TODO: connect to AUX consoles
        pass

    def _consoleAllActionSlot(self):
        """
        Slot called when connecting to all the nodes using the console.
        """

        from .telnet_console import telnetConsole
        for item in self.uiGraphicsView.scene().items():
            if isinstance(item, NodeItem) and hasattr(item.node(), "console") and item.node().initialized():
                node = item.node()
                if node.status() != Node.started:
                    continue
                name = node.name()
                console_port = node.console()
                console_host = node.server().host
                try:
                    telnetConsole(name, console_host, console_port)
                except (OSError, ValueError) as e:
                    QtGui.QMessageBox.critical(self, "Console", 'could not start console: {}'.format(e))
                    break

    def _addNoteActionSlot(self):
        """
        Slot called when adding a new note on the scene.
        """

        #TODO: add notes
        pass

    def _insertImageActionSlot(self):
        """
        Slot called when inserting an image on the scene.
        """

        #TODO: insert images
        pass

    def _drawRectangleActionSlot(self):
        """
        Slot called when adding a rectangle on the scene.
        """

        #TODO: draw rectangles
        pass

    def _drawEllipseActionSlot(self):
        """
        Slot called when adding a ellipse on the scene.
        """

        #TODO: draw ellipse
        pass

    def _onlineHelpActionSlot(self):
        """
        Slot to launch a browser pointing to the documentation page.
        """

        QtGui.QDesktopServices.openUrl(QtCore.QUrl("http://www.gns3.net/documentation/"))

    def _checkForUpdateActionSlot(self):
        """
        Slot to check if a newer version is available.
        """

        #TODO: check for update
        QtGui.QMessageBox.critical(self, "Check For Update", "Sorry, to be implemented!")

    def _newsActionSlot(self):
        """
        Slot to open the news dialog.
        """

        try:
            # QtWebKit which is used by NewsDialog is not installed
            # by default on FreeBSD, Solaris and possibly other systems.
            from .news_dialog import NewsDialog
        except ImportError:
            return

        dialog = NewsDialog(self)
        dialog.show()
        dialog.exec_()

    def _labInstructionsActionSlot(self):
        """
        Slot to open lab instructions.
        """

        #TODO: lab instructions
        QtGui.QMessageBox.critical(self, "Lab instructions", "Sorry, to be implemented!")

    def _aboutQtActionSlot(self):
        """
        Slot to display the Qt About dialog.
        """

        QtGui.QMessageBox.aboutQt(self)

    def _aboutActionSlot(self):
        """
        Slot to display the GNS3 About dialog.
        """

        dialog = AboutDialog(self)
        dialog.show()
        dialog.exec_()

    def _showNodesDockWidget(self, title, category=None):
        """
        Makes the NodesDockWidget appear with the appropriate title and the devices
        from the specified category listed.
        Makes the dock disappear if the same category is selected.

        :param title: NodesDockWidget title
        :param category: category of device to list
        """

        if self.uiNodesDockWidget.windowTitle() == title:
            self.uiNodesDockWidget.setVisible(False)
            self.uiNodesDockWidget.setWindowTitle("")
        else:
            self.uiNodesDockWidget.setWindowTitle(title)
            self.uiNodesDockWidget.setVisible(True)
            self.uiNodesView.clear()
            self.uiNodesView.populateNodesView(category)

    def _browseRoutersActionSlot(self):
        """
        Slot to browse all the routers.
        """

        self._showNodesDockWidget("Routers", Node.routers)

    def _browseSwitchesActionSlot(self):
        """
        Slot to browse all the switches.
        """

        self._showNodesDockWidget("Switches", Node.switches)

    def _browseEndDevicesActionSlot(self):
        """
        Slot to browse all the end devices.
        """

        self._showNodesDockWidget("End devices", Node.end_devices)

    def _browseSecurityDevicesActionSlot(self):
        """
        Slot to browse all the security devices.
        """

        self._showNodesDockWidget("Security devices", Node.security_devices)

    def _browseAllDevicesActionSlot(self):
        """
        Slot to browse all the devices.
        """

        self._showNodesDockWidget("All devices")

    def _addLinkActionSlot(self):
        """
        Slot to receive events from the add a link action.
        """

        if not self.uiAddLinkAction.isChecked():
            self.uiAddLinkAction.setText("Add a link")
            link_icon = QtGui.QIcon()
            link_icon.addPixmap(QtGui.QPixmap(":/icons/connection-new.svg"), QtGui.QIcon.Normal, QtGui.QIcon.On)
            link_icon.addPixmap(QtGui.QPixmap(":/icons/connection-new-hover.svg"), QtGui.QIcon.Active, QtGui.QIcon.On)
            self.uiAddLinkAction.setIcon(link_icon)
            self.adding_link_signal.emit(False)
        else:
#TODO: handle automatic linking based on the link type
#             modifiers = QtGui.QApplication.keyboardModifiers()
#             if not globals.GApp.systconf['general'].manual_connection or modifiers == QtCore.Qt.ShiftModifier:
#                 menu = QtGui.QMenu()
#                 for linktype in globals.linkTypes.keys():
#                     menu.addAction(linktype)
#                 menu.connect(menu, QtCore.SIGNAL("triggered(QAction *)"), self.__setLinkType)
#                 menu.exec_(QtGui.QCursor.pos())
#             else:
#                 globals.currentLinkType = globals.Enum.LinkType.Manual
            self.uiAddLinkAction.setText("Cancel")
            self.uiAddLinkAction.setIcon(QtGui.QIcon(':/icons/cancel-connection.svg'))
            self.adding_link_signal.emit(True)

    def _preferencesActionSlot(self):
        """
        Slot to show the preferences dialog.
        """

        dialog = PreferencesDialog(self)
        dialog.show()
        dialog.exec_()

    def keyPressEvent(self, event):
        """
        Handles all key press events for the main window.

        :param event: QKeyEvent
        """

        key = event.key()
        # if the user is adding a link and press Escape, then cancel the link addition.
        if self.uiAddLinkAction.isChecked() and key == QtCore.Qt.Key_Escape:
            self.uiAddLinkAction.setChecked(False)
            self._addLinkActionSlot()
        else:
            QtGui.QMainWindow.keyPressEvent(self, event)

    def closeEvent(self, event):
        """
        Handles the event when the main window is closed.

        :param event: QCloseEvent
        """

        if self.checkForUnsavedChanges():

            # save the geometry and state of the main window.
            settings = QtCore.QSettings()
            settings.setValue("GUI/geometry", self.saveGeometry())
            settings.setValue("GUI/state", self.saveState())
            event.accept()

            servers = Servers.instance()
            servers.stopLocalServer(wait=True)
        else:
            event.ignore()

    def rebootSlot(self):
        """
        Slot to receive the reboot signal.
        """

        QtGui.QApplication.exit(self.exit_code_reboot)

    def checkForUnsavedChanges(self):
        """
        Checks if there are any unsaved changes.

        :returns: boolean
        """

        if self.testAttribute(QtCore.Qt.WA_WindowModified):
            if self._temporary_project:
                destination_file = "untitled.gns3"
            else:
                destination_file = os.path.basename(self._project_settings["project_path"])
            reply = QtGui.QMessageBox.warning(self, "Unsaved changes", 'Save changes to project "{}" before closing?'.format(destination_file),
                                              QtGui.QMessageBox.Discard | QtGui.QMessageBox.Save | QtGui.QMessageBox.Cancel)
            if reply == QtGui.QMessageBox.Save:
                if self._temporary_project:
                    return self._saveProjectAs()
                return self._saveProject(self._project_settings["project_path"])
            elif reply == QtGui.QMessageBox.Cancel:
                return False
        self._deleteTemporaryProject()
        return True

    def startupLoading(self):
        """
        Called by QTimer.singleShot to load everything needed at startup.
        """

        self._createTemporaryProject()

        config_filename = QtCore.QSettings().fileName()
        if not os.access(config_filename, os.F_OK):
            # no config file detected, first time we start this application
            dialog = EarlyReleaseDialog(self)
            dialog.show()
            dialog.exec_()

        self._newsActionSlot()

        # TODO check if this is the right place
        self.CloudInspectorView.load()

        # connect to the local server
        servers = Servers.instance()
        server = servers.localServer()

        if not server.connected():

            try:
                # check if the local address still exists
                with socket.socket(socket.AF_INET, socket.SOCK_STREAM) as sock:
                    sock.bind((server.host, 0))
            except OSError as e:
                QtGui.QMessageBox.critical(self, "Local server", "Could not bind with {host}: {error} (please check your host binding setting)".format(host=server.host, error=e))
                return

            try:
                server.connect()
                log.info("use an already started local server on {}:{}".format(server.host, server.port))
            except OSError as e:

                if not e.errno:
                    # not a normal OSError, thrown from the Websocket client.
                    MessageBox(self, "Local server", "Something other than a GNS3 server is already running on {} port {}, please adjust the local server port setting".format(server.host,
                                                                                                                                                                               server.port),
                                                                                                                                                                               str(e))
                    return

                if not servers.localServerAutoStart():
                    return

                log.info("starting local server {} on {}:{}".format(servers.localServerPath(), server.host, server.port))

                local_server_path = servers.localServerPath()

                if not local_server_path:
                    log.info("no local server is configured")
                    return

                if not os.path.isfile(local_server_path):
                    QtGui.QMessageBox.critical(self, "Local server", "Could not find local server {}".format(local_server_path))
                    return

                elif not os.access(local_server_path, os.X_OK):
                    QtGui.QMessageBox.critical(self, "Local server", "{} is not an executable".format(local_server_path))
                    return

                if servers.startLocalServer(servers.localServerPath(), server.host, server.port):
                        self._thread = WaitForConnectionThread(server.host, server.port)
                        progress_dialog = ProgressDialog(self._thread,
                                                         "Local server",
                                                         "Connecting to server {} on port {}...".format(server.host, server.port),
                                                         "Cancel", busy=True, parent=self)
                        progress_dialog.show()
                        if progress_dialog.exec_() == False:
                            return
                else:
                    QtGui.QMessageBox.critical(self, "Local server", "Could not start the local server process: {}".format(servers.localServerPath()))
                    return
                try:
                    servers.localServer().reconnect()
                except OSError as e:
                    QtGui.QMessageBox.critical(self, "Local server", "Could not connect to the local server {host} on port {port}: {error}".format(host=server.host,
                                                                                                                                                   port=server.port,
                                                                                                                                                   error=e))

    def _saveProjectAs(self):
        """
        Saves a project to another location/name.

        :returns: GNS3 project file (.gns3)
        """

        # first check if any node that can be started is running
        topology = Topology.instance()
        running_nodes = []
        for node in topology.nodes():
            if hasattr(node, "start") and node.status() == Node.started:
                running_nodes.append(node.name())

        if running_nodes:
            nodes = "\n".join(running_nodes)
            MessageBox(self, "Save project", "Please stop the following nodes before saving the topology to a new location", nodes)
            return

        if self._temporary_project:
            default_project_name = "untitled"
        else:
            default_project_name = os.path.basename(self._project_settings["project_path"])
            if default_project_name.endswith(".gns3"):
                default_project_name = default_project_name[:-5]

        try:
            projects_dir_path = self.projectsDirPath()
            os.makedirs(projects_dir_path)
        except FileExistsError:
            pass
        except OSError as e:
            QtGui.QMessageBox.critical(self, "Save project", "Could not create the projects directory {}: {}".format(projects_dir_path, str(e)))
            return

        file_dialog = QtGui.QFileDialog(self)
        file_dialog.setWindowTitle("Save project")
        file_dialog.setNameFilters(["Directories"])
        file_dialog.setDirectory(projects_dir_path)
        file_dialog.setFileMode(QtGui.QFileDialog.AnyFile)
        file_dialog.setLabelText(QtGui.QFileDialog.FileName, "Project name:")
        file_dialog.selectFile(default_project_name)
        file_dialog.setOptions(QtGui.QFileDialog.ShowDirsOnly)
        file_dialog.setAcceptMode(QtGui.QFileDialog.AcceptSave)
        if file_dialog.exec_() == QtGui.QFileDialog.Rejected:
            return

        project_dir = file_dialog.selectedFiles()[0]
        project_name = os.path.basename(project_dir)
        topology_file_path = os.path.join(project_dir, project_name + ".gns3")
        new_project_files_dir = os.path.join(project_dir, project_name + "-files")

        # create the destination directory for project files
        try:
            os.makedirs(new_project_files_dir)
        except FileExistsError:
            pass
        except OSError as e:
            QtGui.QMessageBox.critical(self, "Save project", "Could not create project directory {}: {}".format(new_project_files_dir), str(e))
            return

        # create the sub-directories to avoid race conditions when setting the new working
        # directory to modules (modules could create directories with different ownership)
        for curpath, dirs, _ in os.walk(self._project_settings["project_files_dir"]):
            base_dir = curpath.replace(self._project_settings["project_files_dir"], new_project_files_dir)
            for directory in dirs:
                try:
                    destination_dir = os.path.join(base_dir, directory)
                    os.makedirs(destination_dir)
                except FileExistsError:
                    pass
                except OSError as e:
                    QtGui.QMessageBox.critical(self, "Save project", "Could not create project sub-directory {}: {}".format(destination_dir, str(e)))
                    return

        # let all modules know about the new project files directory
        self.uiGraphicsView.updateProjectFilesDir(new_project_files_dir)

        if self._temporary_project:
            # move files if saving from a temporary project
            log.info("moving project files from {} to {}".format(self._project_settings["project_files_dir"], new_project_files_dir))
            self._thread = ProcessFilesThread(self._project_settings["project_files_dir"], new_project_files_dir, move=True)
            progress_dialog = ProgressDialog(self._thread, "Project", "Moving project files...", "Cancel", parent=self)
        else:
            # else, just copy the files
            log.info("copying project files from {} to {}".format(self._project_settings["project_files_dir"], new_project_files_dir))
            self._thread = ProcessFilesThread(self._project_settings["project_files_dir"], new_project_files_dir)
            progress_dialog = ProgressDialog(self._thread, "Project", "Copying project files...", "Cancel", parent=self)
        progress_dialog.show()
        progress_dialog.exec_()

        errors = progress_dialog.errors()
        if errors:
            errors = "\n".join(errors)
            MessageBox(self, "Save project", "Errors detected while saving the project", errors, icon=QtGui.QMessageBox.Warning)

        self._deleteTemporaryProject()
        self._project_settings["project_files_dir"] = new_project_files_dir
        self._project_settings["project_name"] = project_name
        return self._saveProject(topology_file_path)

    def _saveProject(self, path):
        """
        Saves a project.

        :param path: path to project file
        """

        topology = Topology.instance()
        try:
            with open(path, "w") as f:
                log.info("saving project: {}".format(path))
                json.dump(topology.dump(), f, sort_keys=True, indent=4)
        except OSError as e:
            QtGui.QMessageBox.critical(self, "Save", "Could not save project to {}: {}".format(path, e))
            return False

        self.uiStatusBar.showMessage("Project saved to {}".format(path), 2000)
        self._project_settings["project_path"] = path
        self._setCurrentFile(path)
        return True

    def _loadProject(self, path):
        """
        Loads a project into GNS3.

        :param path: path to project file
        """

        self.uiGraphicsView.reset()

        project_files_dir = path
        if path.endswith(".gns3"):
            project_files_dir = path[:-5]
        elif path.endswith(".net"):
            project_files_dir = path[:-4]
        self._project_settings["project_files_dir"] = project_files_dir + "-files"

        topology = Topology.instance()
        try:
            with open(path, "r") as f:
                log.info("loading project: {}".format(path))
                json_topology = json.load(f)
                if not os.path.isdir(self._project_settings["project_files_dir"]):
                    os.makedirs(self._project_settings["project_files_dir"])
                self.uiGraphicsView.updateProjectFilesDir(self._project_settings["project_files_dir"])
                topology.load(json_topology)
        except OSError as e:
            QtGui.QMessageBox.critical(self, "Load", "Could not load project from {}: {}".format(path, e))
            #log.error("exception {type}".format(type=type(e)), exc_info=1)
            return False
        except ValueError as e:
            QtGui.QMessageBox.critical(self, "Load", "Invalid file: {}".format(e))
            return False

        self.uiStatusBar.showMessage("Project loaded {}".format(path), 2000)
        self._project_settings["project_path"] = path
        self._setCurrentFile(path)

    def _deleteTemporaryProject(self):
        """
        Deletes a temporary project.
        """

        if self._temporary_project and self._project_settings["project_path"]:
            # delete the temporary project files
            log.info("deleting temporary project files directory: {}".format(self._project_settings["project_files_dir"]))
            shutil.rmtree(self._project_settings["project_files_dir"], ignore_errors=True)
            try:
                log.info("deleting temporary topology file: {}".format(self._project_settings["project_path"]))
                os.remove(self._project_settings["project_path"])
            except OSError as e:
                log.warning("could not delete temporary topology file: {}: {}".format(self._project_settings["project_path"], e))

    def _createTemporaryProject(self):
        """
        Creates a temporary project.
        """

        self.uiGraphicsView.reset()
        try:
            with tempfile.NamedTemporaryFile(prefix="gns3-", delete=False) as f:
                log.info("creating temporary topology file: {}".format(f.name))
                project_files_dir = f.name + "-files"
                if not os.path.isdir(project_files_dir):
                    log.info("creating temporary project files directory: {}".format(project_files_dir))
                    os.mkdir(project_files_dir)

                self._project_settings["project_files_dir"] = project_files_dir
                self._project_settings["project_path"] = f.name

        except OSError as e:
            QtGui.QMessageBox.critical(self, "Save", "Could not create project: {}".format(e))

        self.uiGraphicsView.updateProjectFilesDir(self._project_settings["project_files_dir"])
        self._setCurrentFile()

    def isTemporaryProject(self):
        """
        Returns either this is a temporary project or not.

        :returns: boolean
        """

        return self._temporary_project

    def _setCurrentFile(self, path=None):
        """
        Sets the current project file path.

        :param path: path to project file
        """

        if not path:
            self._temporary_project = True
            self.setWindowFilePath("Unsaved project")
        else:
            self._temporary_project = False
            self.setWindowFilePath(path)
        self.setWindowModified(False)

    def projectsDirPath(self):
        """
        Returns the projects directory path.

        :returns: path to the default projects directory
        """

        return self._settings["projects_path"]

    def imagesDirPath(self):
        """
        Returns the images directory path.

        :returns: path to the default images directory
        """

        return self._settings["images_path"]

    @staticmethod
    def instance():
        """
        Singleton to return only one instance of MainWindow.

        :returns: instance of MainWindow
        """

        if not hasattr(MainWindow, "_instance"):
            MainWindow._instance = MainWindow()
        return MainWindow._instance<|MERGE_RESOLUTION|>--- conflicted
+++ resolved
@@ -89,14 +89,11 @@
         self.uiDocksMenu.addAction(self.uiTopologySummaryDockWidget.toggleViewAction())
         self.uiDocksMenu.addAction(self.uiCaptureDockWidget.toggleViewAction())
         self.uiDocksMenu.addAction(self.uiConsoleDockWidget.toggleViewAction())
-<<<<<<< HEAD
         self.uiDocksMenu.addAction(self.uiNodesDockWidget.toggleViewAction())
+        self.uiDocksMenu.addAction(self.uiCloudInspectorDockWidget.toggleViewAction())
 
         # set the images directory
         self.uiGraphicsView.updateImageFilesDir(self.imagesDirPath())
-=======
-        self.uiDocksMenu.addAction(self.uiCloudInspectorDockWidget.toggleViewAction())
->>>>>>> 8fc1948b
 
         # load initial stuff once the event loop isn't busy
         QtCore.QTimer.singleShot(0, self.startupLoading)
