--- conflicted
+++ resolved
@@ -1584,7 +1584,13 @@
         return instance, keypair
 
     def _exportProjectActionSlot(self):
-<<<<<<< HEAD
+        if self._temporary_project:
+            # do nothing if project is temporary
+            QtGui.QMessageBox.critical(
+                self, "Export project server",
+                "Cannot export temporary projects, please save current project first.")
+            return
+
         upload_thread = UploadProjectThread(
             self._cloud_settings,
             self._project_settings['project_path'],
@@ -1592,17 +1598,6 @@
         )
         progress_dialog = ProgressDialog(upload_thread, "Exporting Project", "Uploading project flies...", "Cancel",
                                          parent=self)
-=======
-        if self._temporary_project:
-            # do nothing if project is temporary
-            QtGui.QMessageBox.critical(
-                self, "Export project server",
-                "Cannot export temporary projects, please save current project first.")
-            return
-
-        upload_thread = UploadProjectThread(self._project_settings, self.cloudSettings())
-        progress_dialog = ProgressDialog(upload_thread, "Exporting Project", "Uploading project flies...", "Cancel", parent=self)
->>>>>>> 90067a2b
         progress_dialog.show()
         progress_dialog.exec_()
 
