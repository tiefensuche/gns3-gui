--- conflicted
+++ resolved
@@ -217,15 +217,7 @@
         reply = QtWidgets.QMessageBox.question(self, "Template", "Delete {} template?".format(vm["name"]),
                                                QtWidgets.QMessageBox.Yes, QtWidgets.QMessageBox.No)
         if reply == QtWidgets.QMessageBox.Yes:
-<<<<<<< HEAD
             vms = module.instance().nodeTemplates()
             vms.pop(vm_key)
             # update appliance list, refresh is triggered by appliances_changed_signal
-            module.instance().setNodeTemplates(vms)
-=======
-            vms = module.instance().VMs()
-            vms.pop(vm_key, None)
-            module.instance().setVMs(vms)
-            LocalConfig.instance().writeConfig()
-            self.refresh()
->>>>>>> ec324f9b
+            module.instance().setNodeTemplates(vms)