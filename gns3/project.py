--- conflicted
+++ resolved
@@ -387,13 +387,10 @@
         elif result["action"] == "log.warning":
             log.warning(result["event"]["message"])
             print("Warning: " + result["event"]["message"])
-<<<<<<< HEAD
         elif result["action"] == "log.info":
             log.info(result["event"]["message"])
             print("Info: " + result["event"]["message"])
-=======
         elif result["action"] == "ping":
             # Compatible with 1.4.0 server
             if "event" in result:
-                server.setSystemUsage(result["event"])
->>>>>>> 53dbac1d
+                server.setSystemUsage(result["event"])