# -*- coding: utf-8 -*-
#
# Copyright (C) 2015 GNS3 Technologies Inc.
#
# This program is free software: you can redistribute it and/or modify
# it under the terms of the GNU General Public License as published by
# the Free Software Foundation, either version 3 of the License, or
# (at your option) any later version.
#
# This program is distributed in the hope that it will be useful,
# but WITHOUT ANY WARRANTY; without even the implied warranty of
# MERCHANTABILITY or FITNESS FOR A PARTICULAR PURPOSE.  See the
# GNU General Public License for more details.
#
# You should have received a copy of the GNU General Public License
# along with this program.  If not, see <http://www.gnu.org/licenses/>.

import sip
import time
from contextlib import contextmanager

from .utils import human_filesize
from .qt import QtCore, QtWidgets, QtNetwork, qslot

import logging
log = logging.getLogger(__name__)


class Progress(QtCore.QObject):

    """
    Display a progress dialog when something is running
    """

    add_query_signal = QtCore.Signal(str, str, QtNetwork.QNetworkReply)
    remove_query_signal = QtCore.Signal(str)
    progress_signal = QtCore.Signal(str, int, int)
    show_signal = QtCore.Signal()
    hide_signal = QtCore.Signal()

    def __init__(self, parent, min_duration=1000, delay=500):
        """
        :param min_duration: When the windows is display the windows is display for at least min_duration
        :param delay: Delay before display the first dialog
        """

        super().__init__(parent)
        self._progress_dialog = None
        self._show_lock = False

        # Timer called for refreshing the progress dialog status
        self._rtimer = QtCore.QTimer()
        self._rtimer.timeout.connect(self.update)
<<<<<<< HEAD
        self._rtimer.start(250)
=======
        self._rtimer.start(delay)
>>>>>>> c5688cac

        # When in millisecond we started to show the progress dialog
        self._display_start_time = 0

        self._delay = delay

        self._finished_query_during_display = 0
        self._queries = {}
        # QtCore.Qt.QueuedConnection warranty that we execute the slot
        # in the current thread and not emitter thread.
        # This fix an issue with Qt 5.5
        self.add_query_signal.connect(self._addQuerySlot, QtCore.Qt.QueuedConnection)
        self.remove_query_signal.connect(self._removeQuerySlot, QtCore.Qt.QueuedConnection)
        self.progress_signal.connect(self._progressSlot, QtCore.Qt.QueuedConnection)
        self.show_signal.connect(self._showSlot, QtCore.Qt.QueuedConnection)
        self.hide_signal.connect(self._hideSlot, QtCore.Qt.QueuedConnection)

        self._minimum_duration = min_duration
        self._cancel_button_text = ""
        self._allow_cancel_query = False
        self._enable = True

    def _addQuerySlot(self, query_id, explanation, response):
        self._queries[query_id] = {"explanation": explanation, "current": 0, "maximum": 0, "response": response}

    def _removeQuerySlot(self, query_id):
        if query_id in self._queries:
            self._finished_query_during_display += 1
            del self._queries[query_id]

    def reset(self):
        if not sip.isdeleted(self):
            self._queries = {}
            self.hide_signal.emit()

    def progress_dialog(self):
        return self._progress_dialog

    def _progressSlot(self, query_id, current, maximum):
        if query_id in self._queries:
            self._queries[query_id]["current"] = current
            self._queries[query_id]["maximum"] = maximum

    def setAllowCancelQuery(self, allow_cancel_query):
        self._allow_cancel_query = allow_cancel_query

    def setCancelButtonText(self, text):
        self._cancel_button_text = text

    def _cancelSlot(self):
        log.debug("User ask for cancel running queries")
        if self._allow_cancel_query:
            log.debug("Cancel running queries")
            for query in self._queries.copy().values():
                query["response"].abort()

    @qslot
    def _rejectSlot(self, *args):
        if self._progress_dialog is not None and not sip.isdeleted(self._progress_dialog) or self._progress_dialog.wasCanceled():
            self._progress_dialog.deleteLater()
            self._progress_dialog = None
        self._cancelSlot()

    def update(self):
        now = (time.time() * 1000)
        if now < self._display_start_time:
            return
        if len(self._queries) == 0 and (time.time() * 1000) >= self._display_start_time + self._minimum_duration:
            self.hide_signal.emit()
            return
        self.show_signal.emit()

    @qslot
    def _showSlot(self, *args):
        if self._show_lock:
            return
        self._show_lock = True
        if self._progress_dialog is None or sip.isdeleted(self._progress_dialog) or self._progress_dialog.wasCanceled():
            progress_dialog = QtWidgets.QProgressDialog("Waiting for server response", None, 0, 0, self.parent())
            progress_dialog.canceled.connect(self._cancelSlot)
            progress_dialog.rejected.connect(self._rejectSlot)
            progress_dialog.setWindowModality(QtCore.Qt.ApplicationModal)
            progress_dialog.setWindowTitle("Please wait")
            progress_dialog.setAutoReset(False)
            progress_dialog.setMinimumDuration(self._minimum_duration)

            if len(self._cancel_button_text) > 0:
                progress_dialog.setCancelButtonText(self._cancel_button_text)
            else:
                progress_dialog.setCancelButton(None)

            if len(self._queries) > 0:
                text = list(self._queries.values())[0]["explanation"]
                progress_dialog.setLabelText(text)

            self._progress_dialog = progress_dialog
            self._finished_query_during_display = 0
            self._display_start_time = (time.time() * 1000) + self._delay
            self.update()
        else:
            progress_dialog = self._progress_dialog
            if sip.isdeleted(progress_dialog):
                self._show_lock = False
                return

            if len(self._queries) > 0:
                text = list(self._queries.values())[0]["explanation"]
            else:
                text = None

            # If we have multiple queries running progress show progress of the queries
            # otherwise it's the progress of the current query
            if len(self._queries) + self._finished_query_during_display > 1:
                progress_dialog.setMaximum(len(self._queries) + self._finished_query_during_display)
                progress_dialog.setValue(self._finished_query_during_display)
            elif len(self._queries) == 1:
                query = list(self._queries.values())[0]
                if query["maximum"] == query["current"]:

                    # We animate the bar. In theory Qt should be able to do it but
                    # due to all the manipulation of the dialog he is getting lost
                    bar_speed = 8
                    if progress_dialog.maximum() != bar_speed:
                        progress_dialog.setMaximum(bar_speed)
                        progress_dialog.setValue(0)
                    elif progress_dialog.value() == bar_speed:
                        progress_dialog.setValue(0)
                    else:
                        progress_dialog.setValue(progress_dialog.value() + 1)

                else:
                    progress_dialog.setMaximum(query["maximum"])
                    progress_dialog.setValue(query["current"])

                if text and query["maximum"] > 1000:
                    text += "\n{} / {}".format(human_filesize(query["current"]), human_filesize(query["maximum"]))

            if text:
                progress_dialog.setLabelText(text)
        self._show_lock = False

    @qslot
    def _hideSlot(self):
        """
        Hide and cancel the progress dialog
        """
        if self._progress_dialog is not None and not self._show_lock:
            progress_dialog = self._progress_dialog
            self._progress_dialog = None
            progress_dialog.cancel()
            progress_dialog.deleteLater()

    @contextmanager
    def context(self, **kwargs):
        """
        Change the behavior of the progress dialog when in this block
        and restore it at the end of the block.

        :param kwargs: Options to change (possible: min_duration, enable)
        """
        if 'min_duration' in kwargs:
            old_minimum_duration = self._minimum_duration
            self._minimum_duration = kwargs['min_duration']
        if 'enable' in kwargs:
            old_enable = self._enable
            self._enable = kwargs['enable']
        if 'cancel_button_text' in kwargs:
            old_cancel_button_text = self._cancel_button_text
            self._cancel_button_text = kwargs['cancel_button_text']
        if 'allow_cancel_query' in kwargs:
            old_allow_cancel_query = self._allow_cancel_query
            self._allow_cancel_query = kwargs['allow_cancel_query']
        yield
        if 'min_duration' in kwargs:
            self._minimum_duration = old_minimum_duration
        if 'enable' in kwargs:
            self._enable = old_enable
        if 'allow_cancel_query' in kwargs:
            self._allow_cancel_query = old_allow_cancel_query
        if 'cancel_button_text' in kwargs:
            self._cancel_button_text = old_cancel_button_text

    @staticmethod
    def instance(parent=None):
        """
        Singleton to return only one instance of Progress.

        :returns: instance of Progress
        """

        if not hasattr(Progress, "_instance") or Progress._instance is None:
            Progress._instance = Progress(parent)
        return Progress._instance<|MERGE_RESOLUTION|>--- conflicted
+++ resolved
@@ -51,11 +51,7 @@
         # Timer called for refreshing the progress dialog status
         self._rtimer = QtCore.QTimer()
         self._rtimer.timeout.connect(self.update)
-<<<<<<< HEAD
-        self._rtimer.start(250)
-=======
         self._rtimer.start(delay)
->>>>>>> c5688cac
 
         # When in millisecond we started to show the progress dialog
         self._display_start_time = 0
