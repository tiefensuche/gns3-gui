--- conflicted
+++ resolved
@@ -1,11 +1,6 @@
 -rrequirements.txt
 
 pep8==1.7.0
-<<<<<<< HEAD
 pytest==3.4.1
-pytest-pythonpath==0.7.1 # useful for running tests outside tox
-=======
-pytest==3.1.0
 pytest-pythonpath==0.7.2 # useful for running tests outside tox
->>>>>>> 94bad691
 pytest-timeout==1.2.0